--- conflicted
+++ resolved
@@ -227,7 +227,6 @@
 	return config
 }
 
-<<<<<<< HEAD
 func BasicSmartBFT() *Config {
 	config := BasicSolo()
 	config.Consensus.Type = "smartbft"
@@ -273,7 +272,9 @@
 			{Name: "testchannel2", Anchor: true},
 		}
 	}
-=======
+	return config
+}
+
 func ThreeOrgRaft() *Config {
 	config := BasicEtcdRaft()
 
@@ -312,7 +313,6 @@
 		Organizations: []string{"Org1", "Org2", "Org3"},
 	}}
 
->>>>>>> 0396bf92
 	return config
 }
 
