/*
Copyright IBM Corp. All Rights Reserved.

SPDX-License-Identifier: Apache-2.0
*/

package privdata

import "github.com/hyperledger/fabric/common/channelconfig"

<<<<<<< HEAD
//go:generate mockery --dir=./ --name=AppCapabilities --case=underscore --output=mocks/
=======
>>>>>>> f5bae22e
// appCapabilities local interface used to generate mock for foreign interface.
//
//go:generate mockery -dir ./ -name AppCapabilities -case underscore -output mocks/
type AppCapabilities interface {
	channelconfig.ApplicationCapabilities
}<|MERGE_RESOLUTION|>--- conflicted
+++ resolved
@@ -8,10 +8,6 @@
 
 import "github.com/hyperledger/fabric/common/channelconfig"
 
-<<<<<<< HEAD
-//go:generate mockery --dir=./ --name=AppCapabilities --case=underscore --output=mocks/
-=======
->>>>>>> f5bae22e
 // appCapabilities local interface used to generate mock for foreign interface.
 //
 //go:generate mockery -dir ./ -name AppCapabilities -case underscore -output mocks/
