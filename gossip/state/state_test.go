--- conflicted
+++ resolved
@@ -535,10 +535,6 @@
 			})
 		})
 	}
-<<<<<<< HEAD
-
-=======
->>>>>>> 0396bf92
 }
 
 func TestNilDirectMsg(t *testing.T) {
