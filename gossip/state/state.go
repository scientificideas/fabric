--- conflicted
+++ resolved
@@ -787,11 +787,6 @@
 	peerDependent := s.config.UseLeaderElection || !s.config.OrgLeader
 	return stateDisabled && tooFarBehind && peerDependent
 }
-<<<<<<< HEAD
-
-func (s *GossipStateProviderImpl) commitBlock(block *common.Block, pvtData util.PvtDataCollections) error {
-=======
->>>>>>> 0396bf92
 
 func (s *GossipStateProviderImpl) commitBlock(block *common.Block, pvtData util.PvtDataCollections) error {
 	t1 := time.Now()
