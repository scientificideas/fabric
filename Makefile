--- conflicted
+++ resolved
@@ -47,11 +47,7 @@
 #   - verify - runs unit tests for only the changed package tree
 
 ALPINE_VER ?= 3.14
-<<<<<<< HEAD
-BASE_VERSION = 2.3.3
-=======
 BASE_VERSION = 2.4.3
->>>>>>> 0396bf92
 
 # 3rd party image version
 # These versions are also set in the runners in ./integration/runners/
@@ -82,11 +78,7 @@
 METADATA_VAR += BaseDockerLabel=$(BASE_DOCKER_LABEL)
 METADATA_VAR += DockerNamespace=$(DOCKER_NS)
 
-<<<<<<< HEAD
-GO_VER = 1.16.7
-=======
 GO_VER = 1.17.5
->>>>>>> 0396bf92
 GO_TAGS ?=
 
 RELEASE_EXES = orderer $(TOOLS_EXES)
@@ -247,11 +239,7 @@
 $(BUILD_DIR)/images/ccenv/$(DUMMY):   BUILD_CONTEXT=images/ccenv
 $(BUILD_DIR)/images/peer/$(DUMMY):    BUILD_ARGS=--build-arg GO_TAGS=${GO_TAGS}
 $(BUILD_DIR)/images/orderer/$(DUMMY): BUILD_ARGS=--build-arg GO_TAGS=${GO_TAGS}
-<<<<<<< HEAD
-$(BUILD_DIR)/images/tools/$(DUMMY): BUILD_ARGS=--build-arg GO_TAGS=${GO_TAGS}
-=======
 $(BUILD_DIR)/images/tools/$(DUMMY):   BUILD_ARGS=--build-arg GO_TAGS=${GO_TAGS}
->>>>>>> 0396bf92
 
 $(BUILD_DIR)/images/%/$(DUMMY):
 	@echo "Building Docker image $(DOCKER_NS)/fabric-$*"
