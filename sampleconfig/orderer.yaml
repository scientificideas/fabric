--- conflicted
+++ resolved
@@ -50,7 +50,6 @@
         # ServerTimeout is the duration the server waits for a response from
         # a client before closing the connection.
         ServerTimeout: 20s
-<<<<<<< HEAD
     # Config defines the configuration options for backoff GRPC client.
     Backoff:
         # BaseDelay is the amount of time to backoff after the first failure.
@@ -60,7 +59,6 @@
         Multiplier: 1.6
         # MaxDelay is the upper bound of backoff delay.
         MaxDelay: 2m
-=======
 
     # Since all nodes should be consistent it is recommended to keep
     # the default value of 100MB for MaxRecvMsgSize & MaxSendMsgSize
@@ -69,7 +67,6 @@
     # Max message size in bytes the GRPC server and client can send
     MaxSendMsgSize: 104857600
 
->>>>>>> 7cc33bbe
     # Cluster settings for ordering service nodes that communicate with other ordering service nodes
     # such as Raft based ordering service.
     Cluster:
