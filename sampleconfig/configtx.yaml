# Copyright IBM Corp. All Rights Reserved.
#
# SPDX-License-Identifier: Apache-2.0
#

---
################################################################################
#
#   ORGANIZATIONS
#
#   This section defines the organizational identities that can be referenced
#   in the configuration profiles.
#
################################################################################
Organizations:

    # SampleOrg defines an MSP using the sampleconfig. It should never be used
    # in production but may be used as a template for other definitions.
    - &SampleOrg
        # Name is the key by which this org will be referenced in channel
        # configuration transactions.
        # Name can include alphanumeric characters as well as dots and dashes.
        Name: SampleOrg

        # SkipAsForeign can be set to true for org definitions which are to be
        # inherited from the orderer system channel during channel creation.  This
        # is especially useful when an admin of a single org without access to the
        # MSP directories of the other orgs wishes to create a channel.  Note
        # this property must always be set to false for orgs included in block
        # creation.
        SkipAsForeign: false

        # ID is the key by which this org's MSP definition will be referenced.
        # ID can include alphanumeric characters as well as dots and dashes.
        ID: SampleOrg

        # MSPDir is the filesystem path which contains the MSP configuration.
        MSPDir: msp

        # Policies defines the set of policies at this level of the config tree
        # For organization policies, their canonical path is usually
        #   /Channel/<Application|Orderer>/<OrgName>/<PolicyName>
        Policies: &SampleOrgPolicies
            Readers:
                Type: Signature
                Rule: "OR('SampleOrg.member')"
                # If your MSP is configured with the new NodeOUs, you might
                # want to use a more specific rule like the following:
                # Rule: "OR('SampleOrg.admin', 'SampleOrg.peer', 'SampleOrg.client')"
            Writers:
                Type: Signature
                Rule: "OR('SampleOrg.member')"
                # If your MSP is configured with the new NodeOUs, you might
                # want to use a more specific rule like the following:
                # Rule: "OR('SampleOrg.admin', 'SampleOrg.client')"
            Admins:
                Type: Signature
                Rule: "OR('SampleOrg.admin')"
            Endorsement:
                Type: Signature
                Rule: "OR('SampleOrg.member')"

        # OrdererEndpoints is a list of all orderers this org runs which clients
        # and peers may to connect to to push transactions and receive blocks respectively.
        OrdererEndpoints:
            - "127.0.0.1:7050"

        # AnchorPeers defines the location of peers which can be used for
        # cross-org gossip communication.
        #
        # NOTE: this value should only be set when using the deprecated
        # `configtxgen --outputAnchorPeersUpdate` command. It is recommended
        # to instead use the channel configuration update process to set the
        # anchor peers for each organization.
        AnchorPeers:
            - Host: 127.0.0.1
              Port: 7051

################################################################################
#
#   CAPABILITIES
#
#   This section defines the capabilities of fabric network. This is a new
#   concept as of v1.1.0 and should not be utilized in mixed networks with
#   v1.0.x peers and orderers.  Capabilities define features which must be
#   present in a fabric binary for that binary to safely participate in the
#   fabric network.  For instance, if a new MSP type is added, newer binaries
#   might recognize and validate the signatures from this type, while older
#   binaries without this support would be unable to validate those
#   transactions.  This could lead to different versions of the fabric binaries
#   having different world states.  Instead, defining a capability for a channel
#   informs those binaries without this capability that they must cease
#   processing transactions until they have been upgraded.  For v1.0.x if any
#   capabilities are defined (including a map with all capabilities turned off)
#   then the v1.0.x peer will deliberately crash.
#
################################################################################
Capabilities:
    # Channel capabilities apply to both the orderers and the peers and must be
    # supported by both.
    # Set the value of the capability to true to require it.
    Channel: &ChannelCapabilities
        # V2.0 for Channel is a catchall flag for behavior which has been
        # determined to be desired for all orderers and peers running at the v2.0.0
        # level, but which would be incompatible with orderers and peers from
        # prior releases.
        # Prior to enabling V2.0 channel capabilities, ensure that all
        # orderers and peers on a channel are at v2.0.0 or later.
        V2_0: true

    # Orderer capabilities apply only to the orderers, and may be safely
    # used with prior release peers.
    # Set the value of the capability to true to require it.
    Orderer: &OrdererCapabilities
        # V1.1 for Orderer is a catchall flag for behavior which has been
        # determined to be desired for all orderers running at the v1.1.x
        # level, but which would be incompatible with orderers from prior releases.
        # Prior to enabling V2.0 orderer capabilities, ensure that all
        # orderers on a channel are at v2.0.0 or later.
        V2_0: true

    # Application capabilities apply only to the peer network, and may be safely
    # used with prior release orderers.
    # Set the value of the capability to true to require it.
    Application: &ApplicationCapabilities
        # V2.0 for Application enables the new non-backwards compatible
        # features and fixes of fabric v2.0.
        # Prior to enabling V2.0 orderer capabilities, ensure that all
        # orderers on a channel are at v2.0.0 or later.
        V2_0: true

################################################################################
#
#   APPLICATION
#
#   This section defines the values to encode into a config transaction or
#   genesis block for application-related parameters.
#
################################################################################
Application: &ApplicationDefaults
    ACLs: &ACLsDefault
        # This section provides defaults for policies for various resources
        # in the system. These "resources" could be functions on system chaincodes
        # (e.g., "GetBlockByNumber" on the "qscc" system chaincode) or other resources
        # (e.g.,who can receive Block events). This section does NOT specify the resource's
        # definition or API, but just the ACL policy for it.
        #
        # Users can override these defaults with their own policy mapping by defining the
        # mapping under ACLs in their channel definition

        #---New Lifecycle System Chaincode (_lifecycle) function to policy mapping for access control--#

        # ACL policy for _lifecycle's "CheckCommitReadiness" function
        _lifecycle/CheckCommitReadiness: /Channel/Application/Writers

        # ACL policy for _lifecycle's "CommitChaincodeDefinition" function
        _lifecycle/CommitChaincodeDefinition: /Channel/Application/Writers

        # ACL policy for _lifecycle's "QueryChaincodeDefinition" function
        _lifecycle/QueryChaincodeDefinition: /Channel/Application/Writers

        # ACL policy for _lifecycle's "QueryChaincodeDefinitions" function
        _lifecycle/QueryChaincodeDefinitions: /Channel/Application/Writers

        #---Lifecycle System Chaincode (lscc) function to policy mapping for access control---#

        # ACL policy for lscc's "getid" function
        lscc/ChaincodeExists: /Channel/Application/Readers

        # ACL policy for lscc's "getdepspec" function
        lscc/GetDeploymentSpec: /Channel/Application/Readers

        # ACL policy for lscc's "getccdata" function
        lscc/GetChaincodeData: /Channel/Application/Readers

        # ACL Policy for lscc's "getchaincodes" function
        lscc/GetInstantiatedChaincodes: /Channel/Application/Readers

        #---Query System Chaincode (qscc) function to policy mapping for access control---#

        # ACL policy for qscc's "GetChainInfo" function
        qscc/GetChainInfo: /Channel/Application/Readers

        # ACL policy for qscc's "GetBlockByNumber" function
        qscc/GetBlockByNumber: /Channel/Application/Readers

        # ACL policy for qscc's  "GetBlockByHash" function
        qscc/GetBlockByHash: /Channel/Application/Readers

        # ACL policy for qscc's "GetTransactionByID" function
        qscc/GetTransactionByID: /Channel/Application/Readers

        # ACL policy for qscc's "GetBlockByTxID" function
        qscc/GetBlockByTxID: /Channel/Application/Readers

        #---Configuration System Chaincode (cscc) function to policy mapping for access control---#

        # ACL policy for cscc's "GetConfigBlock" function
        cscc/GetConfigBlock: /Channel/Application/Readers

        # ACL policy for cscc's "GetChannelConfig" function
        cscc/GetChannelConfig: /Channel/Application/Readers

        #---Miscellaneous peer function to policy mapping for access control---#

        # ACL policy for invoking chaincodes on peer
        peer/Propose: /Channel/Application/Writers

        # ACL policy for chaincode to chaincode invocation
        peer/ChaincodeToChaincode: /Channel/Application/Writers

        #---Events resource to policy mapping for access control###---#

        # ACL policy for sending block events
        event/Block: /Channel/Application/Readers

        # ACL policy for sending filtered block events
        event/FilteredBlock: /Channel/Application/Readers

    # Organizations lists the orgs participating on the application side of the
    # network.
    Organizations:

    # Policies defines the set of policies at this level of the config tree
    # For Application policies, their canonical path is
    #   /Channel/Application/<PolicyName>
    Policies: &ApplicationDefaultPolicies
        LifecycleEndorsement:
            Type: ImplicitMeta
            Rule: "MAJORITY Endorsement"
        Endorsement:
            Type: ImplicitMeta
            Rule: "MAJORITY Endorsement"
        Readers:
            Type: ImplicitMeta
            Rule: "ANY Readers"
        Writers:
            Type: ImplicitMeta
            Rule: "ANY Writers"
        Admins:
            Type: ImplicitMeta
            Rule: "MAJORITY Admins"

    # Capabilities describes the application level capabilities, see the
    # dedicated Capabilities section elsewhere in this file for a full
    # description
    Capabilities:
        <<: *ApplicationCapabilities

################################################################################
#
#   ORDERER
#
#   This section defines the values to encode into a config transaction or
#   genesis block for orderer related parameters.
#
################################################################################
Orderer: &OrdererDefaults

    # Orderer Type: The orderer implementation to start.
    # Available types are "solo", "kafka" and "etcdraft".
    OrdererType: solo

    # Addresses used to be the list of orderer addresses that clients and peers
    # could connect to.  However, this does not allow clients to associate orderer
    # addresses and orderer organizations which can be useful for things such
    # as TLS validation.  The preferred way to specify orderer addresses is now
    # to include the OrdererEndpoints item in your org definition
    Addresses:
        # - 127.0.0.1:7050

    # Batch Timeout: The amount of time to wait before creating a batch.
    BatchTimeout: 2s

    # Batch Size: Controls the number of messages batched into a block.
    # The orderer views messages opaquely, but typically, messages may
    # be considered to be Fabric transactions.  The 'batch' is the group
    # of messages in the 'data' field of the block.  Blocks will be a few kb
    # larger than the batch size, when signatures, hashes, and other metadata
    # is applied.
    BatchSize:

        # Max Message Count: The maximum number of messages to permit in a
        # batch.  No block will contain more than this number of messages.
        MaxMessageCount: 500

        # Absolute Max Bytes: The absolute maximum number of bytes allowed for
        # the serialized messages in a batch. The maximum block size is this value
        # plus the size of the associated metadata (usually a few KB depending
        # upon the size of the signing identities). Any transaction larger than
<<<<<<< HEAD
        # this value will be rejected by ordering. If the "kafka" OrdererType is
        # selected, set 'message.max.bytes' and 'replica.fetch.max.bytes' on
        # the Kafka brokers to a value that is larger than this one.
        # Based on networking configuration the value needs to be tuned. With
        # default 100 MB node grpc msg configuration, 49 MB is the max can be set.
=======
        # this value will be rejected by ordering.
        # It is recommended not to exceed 49 MB, given the default grpc max message size of 100 MB
        # configured on orderer and peer nodes (and allowing for message expansion during communication).
>>>>>>> 0396bf92
        AbsoluteMaxBytes: 10 MB

        # Preferred Max Bytes: The preferred maximum number of bytes allowed
        # for the serialized messages in a batch. Roughly, this field may be considered
        # the best effort maximum size of a batch. A batch will fill with messages
        # until this size is reached (or the max message count, or batch timeout is
        # exceeded).  If adding a new message to the batch would cause the batch to
        # exceed the preferred max bytes, then the current batch is closed and written
        # to a block, and a new batch containing the new message is created.  If a
        # message larger than the preferred max bytes is received, then its batch
        # will contain only that message.  Because messages may be larger than
        # preferred max bytes (up to AbsoluteMaxBytes), some batches may exceed
        # the preferred max bytes, but will always contain exactly one transaction.
        PreferredMaxBytes: 2 MB

    # Max Channels is the maximum number of channels to allow on the ordering
    # network. When set to 0, this implies no maximum number of channels.
    MaxChannels: 0

    Kafka:
        # Brokers: A list of Kafka brokers to which the orderer connects. Edit
        # this list to identify the brokers of the ordering service.
        # NOTE: Use IP:port notation.
        Brokers:
            - kafka0:9092
            - kafka1:9092
            - kafka2:9092

    # EtcdRaft defines configuration which must be set when the "etcdraft"
    # orderertype is chosen.
    EtcdRaft:
        # The set of Raft replicas for this network. For the etcd/raft-based
        # implementation, we expect every replica to also be an OSN. Therefore,
        # a subset of the host:port items enumerated in this list should be
        # replicated under the Orderer.Addresses key above.
        Consenters:
            - Host: raft0.example.com
              Port: 7050
              ClientTLSCert: path/to/ClientTLSCert0
              ServerTLSCert: path/to/ServerTLSCert0
            - Host: raft1.example.com
              Port: 7050
              ClientTLSCert: path/to/ClientTLSCert1
              ServerTLSCert: path/to/ServerTLSCert1
            - Host: raft2.example.com
              Port: 7050
              ClientTLSCert: path/to/ClientTLSCert2
              ServerTLSCert: path/to/ServerTLSCert2

        # Options to be specified for all the etcd/raft nodes. The values here
        # are the defaults for all new channels and can be modified on a
        # per-channel basis via configuration updates.
        Options:
            # TickInterval is the time interval between two Node.Tick invocations.
            TickInterval: 500ms

            # ElectionTick is the number of Node.Tick invocations that must pass
            # between elections. That is, if a follower does not receive any
            # message from the leader of current term before ElectionTick has
            # elapsed, it will become candidate and start an election.
            # ElectionTick must be greater than HeartbeatTick.
            ElectionTick: 10

            # HeartbeatTick is the number of Node.Tick invocations that must
            # pass between heartbeats. That is, a leader sends heartbeat
            # messages to maintain its leadership every HeartbeatTick ticks.
            HeartbeatTick: 1

            # MaxInflightBlocks limits the max number of in-flight append messages
            # during optimistic replication phase.
            MaxInflightBlocks: 5

            # SnapshotIntervalSize defines number of bytes per which a snapshot is taken
            SnapshotIntervalSize: 16 MB

    # SmartBFT defines configuration which must be set when the "smartbft"
    # orderertype is chosen.
    SmartBFT:
        # The set of BFT replicas for this network.
        Consenters:
            - Host: smartbft1.example.com
              Port: 7050
              ClientTLSCert: path/to/ClientTLSCert1
              ServerTLSCert: path/to/ServerTLSCert1
              MSPID: OrdererOrg1
              Identity: path/to/OSN/signcert1
              ConsenterId: 1
            - Host: smartbft2.example.com
              Port: 7050
              ClientTLSCert: path/to/ClientTLSCert2
              ServerTLSCert: path/to/ServerTLSCert2
              MSPID: OrdererOrg2
              Identity: path/to/OSN/signcert2
              ConsenterId: 2
            - Host: smartbft3.example.com
              Port: 7050
              ClientTLSCert: path/to/ClientTLSCert3
              ServerTLSCert: path/to/ServerTLSCert3
              MSPID: OrdererOrg3
              Identity: path/to/OSN/signcert3
              ConsenterId: 3
            - Host: smartbft4.example.com
              Port: 7050
              ClientTLSCert: path/to/ClientTLSCert4
              ServerTLSCert: path/to/ServerTLSCert4
              MSPID: OrdererOrg4
              Identity: path/to/OSN/signcert4
              ConsenterId: 4

    # Organizations lists the orgs participating on the orderer side of the
    # network.
    Organizations:

    # Policies defines the set of policies at this level of the config tree
    # For Orderer policies, their canonical path is
    #   /Channel/Orderer/<PolicyName>
    Policies:
        Readers:
            Type: ImplicitMeta
            Rule: "ANY Readers"
        Writers:
            Type: ImplicitMeta
            Rule: "ANY Writers"
        Admins:
            Type: ImplicitMeta
            Rule: "MAJORITY Admins"
        # BlockValidation specifies what signatures must be included in the block
        # from the orderer for the peer to validate it.
        BlockValidation:
            Type: ImplicitMeta
            Rule: "ANY Writers"

    # Capabilities describes the orderer level capabilities, see the
    # dedicated Capabilities section elsewhere in this file for a full
    # description
    Capabilities:
        <<: *OrdererCapabilities

################################################################################
#
#   CHANNEL
#
#   This section defines the values to encode into a config transaction or
#   genesis block for channel related parameters.
#
################################################################################
Channel: &ChannelDefaults
    # Policies defines the set of policies at this level of the config tree
    # For Channel policies, their canonical path is
    #   /Channel/<PolicyName>
    Policies:
        # Who may invoke the 'Deliver' API
        Readers:
            Type: ImplicitMeta
            Rule: "ANY Readers"
        # Who may invoke the 'Broadcast' API
        Writers:
            Type: ImplicitMeta
            Rule: "ANY Writers"
        # By default, who may modify elements at this config level
        Admins:
            Type: ImplicitMeta
            Rule: "MAJORITY Admins"


    # Capabilities describes the channel level capabilities, see the
    # dedicated Capabilities section elsewhere in this file for a full
    # description
    Capabilities:
        <<: *ChannelCapabilities

################################################################################
#
#   PROFILES
#
#   Different configuration profiles may be encoded here to be specified as
#   parameters to the configtxgen tool. The profiles which specify consortiums
#   are to be used for generating the orderer genesis block. With the correct
#   consortium members defined in the orderer genesis block, channel creation
#   requests may be generated with only the org member names and a consortium
#   name.
#
################################################################################
Profiles:

    # SampleSingleMSPSolo defines a configuration which uses the Solo orderer,
    # and contains a single MSP definition (the MSP sampleconfig).
    # The Consortium SampleConsortium has only a single member, SampleOrg.
    SampleSingleMSPSolo:
        <<: *ChannelDefaults
        Orderer:
            <<: *OrdererDefaults
            Organizations:
                - *SampleOrg
        Consortiums:
            SampleConsortium:
                Organizations:
                    - *SampleOrg

    # SampleSingleMSPKafka defines a configuration that differs from the
    # SampleSingleMSPSolo one only in that it uses the Kafka-based orderer.
    SampleSingleMSPKafka:
        <<: *ChannelDefaults
        Orderer:
            <<: *OrdererDefaults
            OrdererType: kafka
            Organizations:
                - *SampleOrg
        Consortiums:
            SampleConsortium:
                Organizations:
                    - *SampleOrg

    # SampleInsecureSolo defines a configuration which uses the Solo orderer,
    # contains no MSP definitions, and allows all transactions and channel
    # creation requests for the consortium SampleConsortium.
    SampleInsecureSolo:
        <<: *ChannelDefaults
        Orderer:
            <<: *OrdererDefaults
        Consortiums:
            SampleConsortium:
                Organizations:

    # SampleInsecureKafka defines a configuration that differs from the
    # SampleInsecureSolo one only in that it uses the Kafka-based orderer.
    SampleInsecureKafka:
        <<: *ChannelDefaults
        Orderer:
            <<: *OrdererDefaults
            OrdererType: kafka
        Consortiums:
            SampleConsortium:
                Organizations:

    # SampleDevModeSolo defines a configuration which uses the Solo orderer,
    # contains the sample MSP as both orderer and consortium member, and
    # requires only basic membership for admin privileges. It also defines
    # an Application on the ordering system channel, which should usually
    # be avoided.
    SampleDevModeSolo:
        <<: *ChannelDefaults
        Orderer:
            <<: *OrdererDefaults
            Organizations:
                - <<: *SampleOrg
                  Policies:
                      <<: *SampleOrgPolicies
                      Admins:
                          Type: Signature
                          Rule: "OR('SampleOrg.member')"
        Application:
            <<: *ApplicationDefaults
            Organizations:
                - <<: *SampleOrg
                  Policies:
                      <<: *SampleOrgPolicies
                      Admins:
                          Type: Signature
                          Rule: "OR('SampleOrg.member')"
        Consortiums:
            SampleConsortium:
                Organizations:
                    - <<: *SampleOrg
                      Policies:
                          <<: *SampleOrgPolicies
                          Admins:
                              Type: Signature
                              Rule: "OR('SampleOrg.member')"

    # SampleDevModeKafka defines a configuration that differs from the
    # SampleDevModeSolo one only in that it uses the Kafka-based orderer.
    SampleDevModeKafka:
        <<: *ChannelDefaults
        Orderer:
            <<: *OrdererDefaults
            OrdererType: kafka
            Organizations:
                - <<: *SampleOrg
                  Policies:
                      <<: *SampleOrgPolicies
                      Admins:
                          Type: Signature
                          Rule: "OR('SampleOrg.member')"
        Application:
            <<: *ApplicationDefaults
            Organizations:
                - <<: *SampleOrg
                  Policies:
                      <<: *SampleOrgPolicies
                      Admins:
                          Type: Signature
                          Rule: "OR('SampleOrg.member')"
        Consortiums:
            SampleConsortium:
                Organizations:
                    - <<: *SampleOrg
                      Policies:
                          <<: *SampleOrgPolicies
                          Admins:
                              Type: Signature
                              Rule: "OR('SampleOrg.member')"

    # SampleSingleMSPChannel defines a channel with only the sample org as a
    # member. It is designed to be used in conjunction with SampleSingleMSPSolo
    # and SampleSingleMSPKafka orderer profiles.   Note, for channel creation
    # profiles, only the 'Application' section and consortium # name are
    # considered.
    SampleSingleMSPChannel:
        <<: *ChannelDefaults
        Consortium: SampleConsortium
        Application:
            <<: *ApplicationDefaults
            Organizations:
                - <<: *SampleOrg

    # SampleDevModeEtcdRaft defines a configuration that differs from the
    # SampleDevModeSolo one only in that it uses the etcd/raft-based orderer.
    SampleDevModeEtcdRaft:
        <<: *ChannelDefaults
        Orderer:
            <<: *OrdererDefaults
            OrdererType: etcdraft
            Organizations:
                - <<: *SampleOrg
                  Policies:
                      <<: *SampleOrgPolicies
                      Admins:
                          Type: Signature
                          Rule: "OR('SampleOrg.member')"
        Application:
            <<: *ApplicationDefaults
            Organizations:
                - <<: *SampleOrg
                  Policies:
                      <<: *SampleOrgPolicies
                      Admins:
                          Type: Signature
                          Rule: "OR('SampleOrg.member')"
        Consortiums:
            SampleConsortium:
                Organizations:
                    - <<: *SampleOrg
                      Policies:
                          <<: *SampleOrgPolicies
                          Admins:
                              Type: Signature
                              Rule: "OR('SampleOrg.member')"

    # SampleAppChannelInsecureSolo defines an application channel configuration
    # which uses the Solo orderer and contains no MSP definitions.
    SampleAppChannelInsecureSolo:
        <<: *ChannelDefaults
        Orderer:
            <<: *OrdererDefaults
        Application:
            <<: *ApplicationDefaults

    # SampleAppChannelEtcdRaft defines an application channel configuration
    # that uses the etcd/raft-based orderer.
    SampleAppChannelEtcdRaft:
        <<: *ChannelDefaults
        Orderer:
            <<: *OrdererDefaults
            OrdererType: etcdraft
            Organizations:
                - <<: *SampleOrg
                  Policies:
                      <<: *SampleOrgPolicies
                      Admins:
                          Type: Signature
                          Rule: "OR('SampleOrg.member')"
        Application:
            <<: *ApplicationDefaults
            Organizations:
                - <<: *SampleOrg
                  Policies:
                      <<: *SampleOrgPolicies
                      Admins:
                          Type: Signature
                          Rule: "OR('SampleOrg.member')"
    # SampleDevModeSmartBFT defines a configuration that differs from the
    # SampleDevModeSolo one only in that it uses the Smart BFT orderer.
    SampleDevModeSmartBFT:
        <<: *ChannelDefaults
        Orderer:
            <<: *OrdererDefaults
            Policies:
                Readers:
                    Type: ImplicitMeta
                    Rule: ANY Readers
                Writers:
                    Type: ImplicitMeta
                    Rule: ANY Writers
                Admins:
                    Type: ImplicitMeta
                    Rule: MAJORITY Admins
                BlockValidation:
                    Type: ImplicitOrderer
                    Rule: SMARTBFT
            OrdererType: smartbft
            Organizations:
                - <<: *SampleOrg
                  Policies:
                      <<: *SampleOrgPolicies
                      Admins:
                          Type: Signature
                          Rule: "OR('SampleOrg.member')"
        Application:
            <<: *ApplicationDefaults
            Organizations:
                - <<: *SampleOrg
                  Policies:
                      <<: *SampleOrgPolicies
                      Admins:
                          Type: Signature
                          Rule: "OR('SampleOrg.member')"
        Consortiums:
            SampleConsortium:
                Organizations:
                    - <<: *SampleOrg
                      Policies:
                          <<: *SampleOrgPolicies
                          Admins:
                              Type: Signature
                              Rule: "OR('SampleOrg.member')"<|MERGE_RESOLUTION|>--- conflicted
+++ resolved
@@ -288,17 +288,9 @@
         # the serialized messages in a batch. The maximum block size is this value
         # plus the size of the associated metadata (usually a few KB depending
         # upon the size of the signing identities). Any transaction larger than
-<<<<<<< HEAD
-        # this value will be rejected by ordering. If the "kafka" OrdererType is
-        # selected, set 'message.max.bytes' and 'replica.fetch.max.bytes' on
-        # the Kafka brokers to a value that is larger than this one.
-        # Based on networking configuration the value needs to be tuned. With
-        # default 100 MB node grpc msg configuration, 49 MB is the max can be set.
-=======
         # this value will be rejected by ordering.
         # It is recommended not to exceed 49 MB, given the default grpc max message size of 100 MB
         # configured on orderer and peer nodes (and allowing for message expansion during communication).
->>>>>>> 0396bf92
         AbsoluteMaxBytes: 10 MB
 
         # Preferred Max Bytes: The preferred maximum number of bytes allowed
