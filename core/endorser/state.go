--- conflicted
+++ resolved
@@ -14,10 +14,6 @@
 	"github.com/pkg/errors"
 )
 
-<<<<<<< HEAD
-//go:generate mockery --dir=. --name=QueryCreator --case=underscore --output=mocks/
-=======
->>>>>>> d4f16cf6
 // QueryCreator creates new QueryExecutors
 //
 //go:generate mockery -dir . -name QueryCreator -case underscore -output mocks/
