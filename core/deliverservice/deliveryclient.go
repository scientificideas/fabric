--- conflicted
+++ resolved
@@ -93,16 +93,10 @@
 	ClientConfig comm.ClientConfig
 }
 
-<<<<<<< HEAD
-// Dial creates a new gRPC connection
-func (da DialerAdapter) Dial(address string, certPool *x509.CertPool) (*grpc.ClientConn, error) {
-	return da.Client.NewConnection(address, comm.CertPoolOverride(certPool))
-=======
 func (da DialerAdapter) Dial(address string, rootCerts [][]byte) (*grpc.ClientConn, error) {
 	cc := da.ClientConfig
 	cc.SecOpts.ServerRootCAs = rootCerts
 	return cc.Dial(address)
->>>>>>> 0396bf92
 }
 
 // DeliverAdapter implements the creation of a stream client
@@ -164,7 +158,6 @@
 	}
 	logger.Info("This peer will retrieve blocks from ordering service and disseminate to other peers in the organization for channel", chainID)
 
-<<<<<<< HEAD
 	var bp blocksprovider.BlocksProvider
 
 	dialer := DialerAdapter{
@@ -197,29 +190,6 @@
 			dc.TLSCertHash = util.ComputeSHA256(d.conf.DeliverGRPCClient.Certificate().Certificate[0])
 		}
 		bp = dc
-=======
-	dc := &blocksprovider.Deliverer{
-		ChannelID:     chainID,
-		Gossip:        d.conf.Gossip,
-		Ledger:        ledgerInfo,
-		BlockVerifier: d.conf.CryptoSvc,
-		Dialer: DialerAdapter{
-			ClientConfig: comm.ClientConfig{
-				DialTimeout: d.conf.DeliverServiceConfig.ConnectionTimeout,
-				KaOpts:      d.conf.DeliverServiceConfig.KeepaliveOptions,
-				SecOpts:     d.conf.DeliverServiceConfig.SecOpts,
-			},
-		},
-		Orderers:            d.conf.OrdererSource,
-		DoneC:               make(chan struct{}),
-		Signer:              d.conf.Signer,
-		DeliverStreamer:     DeliverAdapter{},
-		Logger:              flogging.MustGetLogger("peer.blocksprovider").With("channel", chainID),
-		MaxRetryDelay:       d.conf.DeliverServiceConfig.ReConnectBackoffThreshold,
-		MaxRetryDuration:    d.conf.DeliverServiceConfig.ReconnectTotalTimeThreshold,
-		BlockGossipDisabled: !d.conf.DeliverServiceConfig.BlockGossipEnabled,
-		InitialRetryDelay:   100 * time.Millisecond,
-		YieldLeadership:     !d.conf.IsStaticLeader,
 	}
 
 	if d.conf.DeliverServiceConfig.SecOpts.RequireClientCert {
@@ -228,7 +198,6 @@
 			return fmt.Errorf("failed to access client TLS configuration: %w", err)
 		}
 		dc.TLSCertHash = util.ComputeSHA256(cert.Certificate[0])
->>>>>>> 0396bf92
 	}
 
 	d.blockProviders[chainID] = bp
