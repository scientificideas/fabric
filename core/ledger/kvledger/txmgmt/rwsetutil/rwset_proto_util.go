--- conflicted
+++ resolved
@@ -367,13 +367,7 @@
 	return kvWrite.IsDelete || len(kvWrite.Value) == 0
 }
 
-<<<<<<< HEAD
-var (
-	hashOfZeroLengthByteArray = util.ComputeHash([]byte{})
-)
-=======
 var hashOfZeroLengthByteArray = util.ComputeHash([]byte{})
->>>>>>> 0396bf92
 
 // IsKVWriteHashDelete returns true if the kvWriteHash indicates a delete operation. See FAB-18386 for details.
 func IsKVWriteHashDelete(kvWriteHash *kvrwset.KVWriteHash) bool {
