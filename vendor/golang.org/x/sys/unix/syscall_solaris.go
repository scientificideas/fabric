// Copyright 2009 The Go Authors. All rights reserved.
// Use of this source code is governed by a BSD-style
// license that can be found in the LICENSE file.

// Solaris system calls.
// This file is compiled as ordinary Go code,
// but it is also input to mksyscall,
// which parses the //sys lines and generates system call stubs.
// Note that sometimes we use a lowercase //sys name and wrap
// it in our own nicer implementation, either here or in
// syscall_solaris.go or syscall_unix.go.

package unix

import (
	"fmt"
	"os"
	"runtime"
	"sync"
	"syscall"
	"unsafe"
)

// Implemented in runtime/syscall_solaris.go.
type syscallFunc uintptr

func rawSysvicall6(trap, nargs, a1, a2, a3, a4, a5, a6 uintptr) (r1, r2 uintptr, err syscall.Errno)
func sysvicall6(trap, nargs, a1, a2, a3, a4, a5, a6 uintptr) (r1, r2 uintptr, err syscall.Errno)

// SockaddrDatalink implements the Sockaddr interface for AF_LINK type sockets.
type SockaddrDatalink struct {
	Family uint16
	Index  uint16
	Type   uint8
	Nlen   uint8
	Alen   uint8
	Slen   uint8
	Data   [244]int8
	raw    RawSockaddrDatalink
}

func direntIno(buf []byte) (uint64, bool) {
	return readInt(buf, unsafe.Offsetof(Dirent{}.Ino), unsafe.Sizeof(Dirent{}.Ino))
}

func direntReclen(buf []byte) (uint64, bool) {
	return readInt(buf, unsafe.Offsetof(Dirent{}.Reclen), unsafe.Sizeof(Dirent{}.Reclen))
}

func direntNamlen(buf []byte) (uint64, bool) {
	reclen, ok := direntReclen(buf)
	if !ok {
		return 0, false
	}
	return reclen - uint64(unsafe.Offsetof(Dirent{}.Name)), true
}

//sysnb	pipe(p *[2]_C_int) (n int, err error)

func Pipe(p []int) (err error) {
	if len(p) != 2 {
		return EINVAL
	}
	var pp [2]_C_int
	n, err := pipe(&pp)
	if n != 0 {
		return err
	}
	if err == nil {
		p[0] = int(pp[0])
		p[1] = int(pp[1])
	}
	return nil
}

//sysnb	pipe2(p *[2]_C_int, flags int) (err error)

func Pipe2(p []int, flags int) error {
	if len(p) != 2 {
		return EINVAL
	}
	var pp [2]_C_int
	err := pipe2(&pp, flags)
	if err == nil {
		p[0] = int(pp[0])
		p[1] = int(pp[1])
	}
	return err
}

func (sa *SockaddrInet4) sockaddr() (unsafe.Pointer, _Socklen, error) {
	if sa.Port < 0 || sa.Port > 0xFFFF {
		return nil, 0, EINVAL
	}
	sa.raw.Family = AF_INET
	p := (*[2]byte)(unsafe.Pointer(&sa.raw.Port))
	p[0] = byte(sa.Port >> 8)
	p[1] = byte(sa.Port)
	sa.raw.Addr = sa.Addr
	return unsafe.Pointer(&sa.raw), SizeofSockaddrInet4, nil
}

func (sa *SockaddrInet6) sockaddr() (unsafe.Pointer, _Socklen, error) {
	if sa.Port < 0 || sa.Port > 0xFFFF {
		return nil, 0, EINVAL
	}
	sa.raw.Family = AF_INET6
	p := (*[2]byte)(unsafe.Pointer(&sa.raw.Port))
	p[0] = byte(sa.Port >> 8)
	p[1] = byte(sa.Port)
	sa.raw.Scope_id = sa.ZoneId
	sa.raw.Addr = sa.Addr
	return unsafe.Pointer(&sa.raw), SizeofSockaddrInet6, nil
}

func (sa *SockaddrUnix) sockaddr() (unsafe.Pointer, _Socklen, error) {
	name := sa.Name
	n := len(name)
	if n >= len(sa.raw.Path) {
		return nil, 0, EINVAL
	}
	sa.raw.Family = AF_UNIX
	for i := 0; i < n; i++ {
		sa.raw.Path[i] = int8(name[i])
	}
	// length is family (uint16), name, NUL.
	sl := _Socklen(2)
	if n > 0 {
		sl += _Socklen(n) + 1
	}
	if sa.raw.Path[0] == '@' {
		sa.raw.Path[0] = 0
		// Don't count trailing NUL for abstract address.
		sl--
	}

	return unsafe.Pointer(&sa.raw), sl, nil
}

//sys	getsockname(fd int, rsa *RawSockaddrAny, addrlen *_Socklen) (err error) = libsocket.getsockname

func Getsockname(fd int) (sa Sockaddr, err error) {
	var rsa RawSockaddrAny
	var len _Socklen = SizeofSockaddrAny
	if err = getsockname(fd, &rsa, &len); err != nil {
		return
	}
	return anyToSockaddr(fd, &rsa)
}

// GetsockoptString returns the string value of the socket option opt for the
// socket associated with fd at the given socket level.
func GetsockoptString(fd, level, opt int) (string, error) {
	buf := make([]byte, 256)
	vallen := _Socklen(len(buf))
	err := getsockopt(fd, level, opt, unsafe.Pointer(&buf[0]), &vallen)
	if err != nil {
		return "", err
	}
	return string(buf[:vallen-1]), nil
}

const ImplementsGetwd = true

//sys	Getcwd(buf []byte) (n int, err error)

func Getwd() (wd string, err error) {
	var buf [PathMax]byte
	// Getcwd will return an error if it failed for any reason.
	_, err = Getcwd(buf[0:])
	if err != nil {
		return "", err
	}
	n := clen(buf[:])
	if n < 1 {
		return "", EINVAL
	}
	return string(buf[:n]), nil
}

/*
 * Wrapped
 */

//sysnb	getgroups(ngid int, gid *_Gid_t) (n int, err error)
//sysnb	setgroups(ngid int, gid *_Gid_t) (err error)

func Getgroups() (gids []int, err error) {
	n, err := getgroups(0, nil)
	// Check for error and sanity check group count. Newer versions of
	// Solaris allow up to 1024 (NGROUPS_MAX).
	if n < 0 || n > 1024 {
		if err != nil {
			return nil, err
		}
		return nil, EINVAL
	} else if n == 0 {
		return nil, nil
	}

	a := make([]_Gid_t, n)
	n, err = getgroups(n, &a[0])
	if n == -1 {
		return nil, err
	}
	gids = make([]int, n)
	for i, v := range a[0:n] {
		gids[i] = int(v)
	}
	return
}

func Setgroups(gids []int) (err error) {
	if len(gids) == 0 {
		return setgroups(0, nil)
	}

	a := make([]_Gid_t, len(gids))
	for i, v := range gids {
		a[i] = _Gid_t(v)
	}
	return setgroups(len(a), &a[0])
}

// ReadDirent reads directory entries from fd and writes them into buf.
func ReadDirent(fd int, buf []byte) (n int, err error) {
	// Final argument is (basep *uintptr) and the syscall doesn't take nil.
	// TODO(rsc): Can we use a single global basep for all calls?
	return Getdents(fd, buf, new(uintptr))
}

// Wait status is 7 bits at bottom, either 0 (exited),
// 0x7F (stopped), or a signal number that caused an exit.
// The 0x80 bit is whether there was a core dump.
// An extra number (exit code, signal causing a stop)
// is in the high bits.

type WaitStatus uint32

const (
	mask  = 0x7F
	core  = 0x80
	shift = 8

	exited  = 0
	stopped = 0x7F
)

func (w WaitStatus) Exited() bool { return w&mask == exited }

func (w WaitStatus) ExitStatus() int {
	if w&mask != exited {
		return -1
	}
	return int(w >> shift)
}

func (w WaitStatus) Signaled() bool { return w&mask != stopped && w&mask != 0 }

func (w WaitStatus) Signal() syscall.Signal {
	sig := syscall.Signal(w & mask)
	if sig == stopped || sig == 0 {
		return -1
	}
	return sig
}

func (w WaitStatus) CoreDump() bool { return w.Signaled() && w&core != 0 }

func (w WaitStatus) Stopped() bool { return w&mask == stopped && syscall.Signal(w>>shift) != SIGSTOP }

func (w WaitStatus) Continued() bool { return w&mask == stopped && syscall.Signal(w>>shift) == SIGSTOP }

func (w WaitStatus) StopSignal() syscall.Signal {
	if !w.Stopped() {
		return -1
	}
	return syscall.Signal(w>>shift) & 0xFF
}

func (w WaitStatus) TrapCause() int { return -1 }

//sys	wait4(pid int32, statusp *_C_int, options int, rusage *Rusage) (wpid int32, err error)

func Wait4(pid int, wstatus *WaitStatus, options int, rusage *Rusage) (int, error) {
	var status _C_int
	rpid, err := wait4(int32(pid), &status, options, rusage)
	wpid := int(rpid)
	if wpid == -1 {
		return wpid, err
	}
	if wstatus != nil {
		*wstatus = WaitStatus(status)
	}
	return wpid, nil
}

//sys	gethostname(buf []byte) (n int, err error)

func Gethostname() (name string, err error) {
	var buf [MaxHostNameLen]byte
	n, err := gethostname(buf[:])
	if n != 0 {
		return "", err
	}
	n = clen(buf[:])
	if n < 1 {
		return "", EFAULT
	}
	return string(buf[:n]), nil
}

//sys	utimes(path string, times *[2]Timeval) (err error)

func Utimes(path string, tv []Timeval) (err error) {
	if tv == nil {
		return utimes(path, nil)
	}
	if len(tv) != 2 {
		return EINVAL
	}
	return utimes(path, (*[2]Timeval)(unsafe.Pointer(&tv[0])))
}

//sys	utimensat(fd int, path string, times *[2]Timespec, flag int) (err error)

func UtimesNano(path string, ts []Timespec) error {
	if ts == nil {
		return utimensat(AT_FDCWD, path, nil, 0)
	}
	if len(ts) != 2 {
		return EINVAL
	}
	return utimensat(AT_FDCWD, path, (*[2]Timespec)(unsafe.Pointer(&ts[0])), 0)
}

func UtimesNanoAt(dirfd int, path string, ts []Timespec, flags int) error {
	if ts == nil {
		return utimensat(dirfd, path, nil, flags)
	}
	if len(ts) != 2 {
		return EINVAL
	}
	return utimensat(dirfd, path, (*[2]Timespec)(unsafe.Pointer(&ts[0])), flags)
}

//sys	fcntl(fd int, cmd int, arg int) (val int, err error)

// FcntlInt performs a fcntl syscall on fd with the provided command and argument.
func FcntlInt(fd uintptr, cmd, arg int) (int, error) {
	valptr, _, errno := sysvicall6(uintptr(unsafe.Pointer(&procfcntl)), 3, uintptr(fd), uintptr(cmd), uintptr(arg), 0, 0, 0)
	var err error
	if errno != 0 {
		err = errno
	}
	return int(valptr), err
}

// FcntlFlock performs a fcntl syscall for the F_GETLK, F_SETLK or F_SETLKW command.
func FcntlFlock(fd uintptr, cmd int, lk *Flock_t) error {
	_, _, e1 := sysvicall6(uintptr(unsafe.Pointer(&procfcntl)), 3, uintptr(fd), uintptr(cmd), uintptr(unsafe.Pointer(lk)), 0, 0, 0)
	if e1 != 0 {
		return e1
	}
	return nil
}

//sys	futimesat(fildes int, path *byte, times *[2]Timeval) (err error)

func Futimesat(dirfd int, path string, tv []Timeval) error {
	pathp, err := BytePtrFromString(path)
	if err != nil {
		return err
	}
	if tv == nil {
		return futimesat(dirfd, pathp, nil)
	}
	if len(tv) != 2 {
		return EINVAL
	}
	return futimesat(dirfd, pathp, (*[2]Timeval)(unsafe.Pointer(&tv[0])))
}

// Solaris doesn't have an futimes function because it allows NULL to be
// specified as the path for futimesat. However, Go doesn't like
// NULL-style string interfaces, so this simple wrapper is provided.
func Futimes(fd int, tv []Timeval) error {
	if tv == nil {
		return futimesat(fd, nil, nil)
	}
	if len(tv) != 2 {
		return EINVAL
	}
	return futimesat(fd, nil, (*[2]Timeval)(unsafe.Pointer(&tv[0])))
}

func anyToSockaddr(fd int, rsa *RawSockaddrAny) (Sockaddr, error) {
	switch rsa.Addr.Family {
	case AF_UNIX:
		pp := (*RawSockaddrUnix)(unsafe.Pointer(rsa))
		sa := new(SockaddrUnix)
		// Assume path ends at NUL.
		// This is not technically the Solaris semantics for
		// abstract Unix domain sockets -- they are supposed
		// to be uninterpreted fixed-size binary blobs -- but
		// everyone uses this convention.
		n := 0
		for n < len(pp.Path) && pp.Path[n] != 0 {
			n++
		}
		bytes := (*[len(pp.Path)]byte)(unsafe.Pointer(&pp.Path[0]))[0:n]
		sa.Name = string(bytes)
		return sa, nil

	case AF_INET:
		pp := (*RawSockaddrInet4)(unsafe.Pointer(rsa))
		sa := new(SockaddrInet4)
		p := (*[2]byte)(unsafe.Pointer(&pp.Port))
		sa.Port = int(p[0])<<8 + int(p[1])
		sa.Addr = pp.Addr
		return sa, nil

	case AF_INET6:
		pp := (*RawSockaddrInet6)(unsafe.Pointer(rsa))
		sa := new(SockaddrInet6)
		p := (*[2]byte)(unsafe.Pointer(&pp.Port))
		sa.Port = int(p[0])<<8 + int(p[1])
		sa.ZoneId = pp.Scope_id
		sa.Addr = pp.Addr
		return sa, nil
	}
	return nil, EAFNOSUPPORT
}

//sys	accept(s int, rsa *RawSockaddrAny, addrlen *_Socklen) (fd int, err error) = libsocket.accept

func Accept(fd int) (nfd int, sa Sockaddr, err error) {
	var rsa RawSockaddrAny
	var len _Socklen = SizeofSockaddrAny
	nfd, err = accept(fd, &rsa, &len)
	if nfd == -1 {
		return
	}
	sa, err = anyToSockaddr(fd, &rsa)
	if err != nil {
		Close(nfd)
		nfd = 0
	}
	return
}

//sys	recvmsg(s int, msg *Msghdr, flags int) (n int, err error) = libsocket.__xnet_recvmsg

func recvmsgRaw(fd int, p, oob []byte, flags int, rsa *RawSockaddrAny) (n, oobn int, recvflags int, err error) {
	var msg Msghdr
	msg.Name = (*byte)(unsafe.Pointer(rsa))
	msg.Namelen = uint32(SizeofSockaddrAny)
	var iov Iovec
	if len(p) > 0 {
		iov.Base = (*int8)(unsafe.Pointer(&p[0]))
		iov.SetLen(len(p))
	}
	var dummy int8
	if len(oob) > 0 {
		// receive at least one normal byte
		if len(p) == 0 {
			iov.Base = &dummy
			iov.SetLen(1)
		}
		msg.Accrightslen = int32(len(oob))
	}
	msg.Iov = &iov
	msg.Iovlen = 1
	if n, err = recvmsg(fd, &msg, flags); n == -1 {
		return
	}
	oobn = int(msg.Accrightslen)
	return
}

//sys	sendmsg(s int, msg *Msghdr, flags int) (n int, err error) = libsocket.__xnet_sendmsg

func sendmsgN(fd int, p, oob []byte, ptr unsafe.Pointer, salen _Socklen, flags int) (n int, err error) {
	var msg Msghdr
	msg.Name = (*byte)(unsafe.Pointer(ptr))
	msg.Namelen = uint32(salen)
	var iov Iovec
	if len(p) > 0 {
		iov.Base = (*int8)(unsafe.Pointer(&p[0]))
		iov.SetLen(len(p))
	}
	var dummy int8
	if len(oob) > 0 {
		// send at least one normal byte
		if len(p) == 0 {
			iov.Base = &dummy
			iov.SetLen(1)
		}
		msg.Accrightslen = int32(len(oob))
	}
	msg.Iov = &iov
	msg.Iovlen = 1
	if n, err = sendmsg(fd, &msg, flags); err != nil {
		return 0, err
	}
	if len(oob) > 0 && len(p) == 0 {
		n = 0
	}
	return n, nil
}

//sys	acct(path *byte) (err error)

func Acct(path string) (err error) {
	if len(path) == 0 {
		// Assume caller wants to disable accounting.
		return acct(nil)
	}

	pathp, err := BytePtrFromString(path)
	if err != nil {
		return err
	}
	return acct(pathp)
}

//sys	__makedev(version int, major uint, minor uint) (val uint64)

func Mkdev(major, minor uint32) uint64 {
	return __makedev(NEWDEV, uint(major), uint(minor))
}

//sys	__major(version int, dev uint64) (val uint)

func Major(dev uint64) uint32 {
	return uint32(__major(NEWDEV, dev))
}

//sys	__minor(version int, dev uint64) (val uint)

func Minor(dev uint64) uint32 {
	return uint32(__minor(NEWDEV, dev))
}

/*
 * Expose the ioctl function
 */

//sys	ioctlRet(fd int, req uint, arg uintptr) (ret int, err error) = libc.ioctl

func ioctl(fd int, req uint, arg uintptr) (err error) {
	_, err = ioctlRet(fd, req, arg)
	return err
}

func IoctlSetTermio(fd int, req uint, value *Termio) error {
	err := ioctl(fd, req, uintptr(unsafe.Pointer(value)))
	runtime.KeepAlive(value)
	return err
}

func IoctlGetTermio(fd int, req uint) (*Termio, error) {
	var value Termio
	err := ioctl(fd, req, uintptr(unsafe.Pointer(&value)))
	return &value, err
}

//sys	poll(fds *PollFd, nfds int, timeout int) (n int, err error)

func Poll(fds []PollFd, timeout int) (n int, err error) {
	if len(fds) == 0 {
		return poll(nil, 0, timeout)
	}
	return poll(&fds[0], len(fds), timeout)
}

func Sendfile(outfd int, infd int, offset *int64, count int) (written int, err error) {
	if raceenabled {
		raceReleaseMerge(unsafe.Pointer(&ioSync))
	}
	return sendfile(outfd, infd, offset, count)
}

/*
 * Exposed directly
 */
//sys	Access(path string, mode uint32) (err error)
//sys	Adjtime(delta *Timeval, olddelta *Timeval) (err error)
//sys	Chdir(path string) (err error)
//sys	Chmod(path string, mode uint32) (err error)
//sys	Chown(path string, uid int, gid int) (err error)
//sys	Chroot(path string) (err error)
//sys	Close(fd int) (err error)
//sys	Creat(path string, mode uint32) (fd int, err error)
//sys	Dup(fd int) (nfd int, err error)
//sys	Dup2(oldfd int, newfd int) (err error)
//sys	Exit(code int)
//sys	Faccessat(dirfd int, path string, mode uint32, flags int) (err error)
//sys	Fchdir(fd int) (err error)
//sys	Fchmod(fd int, mode uint32) (err error)
//sys	Fchmodat(dirfd int, path string, mode uint32, flags int) (err error)
//sys	Fchown(fd int, uid int, gid int) (err error)
//sys	Fchownat(dirfd int, path string, uid int, gid int, flags int) (err error)
//sys	Fdatasync(fd int) (err error)
//sys	Flock(fd int, how int) (err error)
//sys	Fpathconf(fd int, name int) (val int, err error)
//sys	Fstat(fd int, stat *Stat_t) (err error)
//sys	Fstatat(fd int, path string, stat *Stat_t, flags int) (err error)
//sys	Fstatvfs(fd int, vfsstat *Statvfs_t) (err error)
//sys	Getdents(fd int, buf []byte, basep *uintptr) (n int, err error)
//sysnb	Getgid() (gid int)
//sysnb	Getpid() (pid int)
//sysnb	Getpgid(pid int) (pgid int, err error)
//sysnb	Getpgrp() (pgid int, err error)
//sys	Geteuid() (euid int)
//sys	Getegid() (egid int)
//sys	Getppid() (ppid int)
//sys	Getpriority(which int, who int) (n int, err error)
//sysnb	Getrlimit(which int, lim *Rlimit) (err error)
//sysnb	Getrusage(who int, rusage *Rusage) (err error)
//sysnb	Gettimeofday(tv *Timeval) (err error)
//sysnb	Getuid() (uid int)
//sys	Kill(pid int, signum syscall.Signal) (err error)
//sys	Lchown(path string, uid int, gid int) (err error)
//sys	Link(path string, link string) (err error)
//sys	Listen(s int, backlog int) (err error) = libsocket.__xnet_llisten
//sys	Lstat(path string, stat *Stat_t) (err error)
//sys	Madvise(b []byte, advice int) (err error)
//sys	Mkdir(path string, mode uint32) (err error)
//sys	Mkdirat(dirfd int, path string, mode uint32) (err error)
//sys	Mkfifo(path string, mode uint32) (err error)
//sys	Mkfifoat(dirfd int, path string, mode uint32) (err error)
//sys	Mknod(path string, mode uint32, dev int) (err error)
//sys	Mknodat(dirfd int, path string, mode uint32, dev int) (err error)
//sys	Mlock(b []byte) (err error)
//sys	Mlockall(flags int) (err error)
//sys	Mprotect(b []byte, prot int) (err error)
//sys	Msync(b []byte, flags int) (err error)
//sys	Munlock(b []byte) (err error)
//sys	Munlockall() (err error)
//sys	Nanosleep(time *Timespec, leftover *Timespec) (err error)
//sys	Open(path string, mode int, perm uint32) (fd int, err error)
//sys	Openat(dirfd int, path string, flags int, mode uint32) (fd int, err error)
//sys	Pathconf(path string, name int) (val int, err error)
//sys	Pause() (err error)
//sys	pread(fd int, p []byte, offset int64) (n int, err error)
//sys	pwrite(fd int, p []byte, offset int64) (n int, err error)
//sys	read(fd int, p []byte) (n int, err error)
//sys	Readlink(path string, buf []byte) (n int, err error)
//sys	Rename(from string, to string) (err error)
//sys	Renameat(olddirfd int, oldpath string, newdirfd int, newpath string) (err error)
//sys	Rmdir(path string) (err error)
//sys	Seek(fd int, offset int64, whence int) (newoffset int64, err error) = lseek
//sys	Select(nfd int, r *FdSet, w *FdSet, e *FdSet, timeout *Timeval) (n int, err error)
//sysnb	Setegid(egid int) (err error)
//sysnb	Seteuid(euid int) (err error)
//sysnb	Setgid(gid int) (err error)
//sys	Sethostname(p []byte) (err error)
//sysnb	Setpgid(pid int, pgid int) (err error)
//sys	Setpriority(which int, who int, prio int) (err error)
//sysnb	Setregid(rgid int, egid int) (err error)
//sysnb	Setreuid(ruid int, euid int) (err error)
//sysnb	Setrlimit(which int, lim *Rlimit) (err error)
//sysnb	Setsid() (pid int, err error)
//sysnb	Setuid(uid int) (err error)
//sys	Shutdown(s int, how int) (err error) = libsocket.shutdown
//sys	Stat(path string, stat *Stat_t) (err error)
//sys	Statvfs(path string, vfsstat *Statvfs_t) (err error)
//sys	Symlink(path string, link string) (err error)
//sys	Sync() (err error)
//sys	Sysconf(which int) (n int64, err error)
//sysnb	Times(tms *Tms) (ticks uintptr, err error)
//sys	Truncate(path string, length int64) (err error)
//sys	Fsync(fd int) (err error)
//sys	Ftruncate(fd int, length int64) (err error)
//sys	Umask(mask int) (oldmask int)
//sysnb	Uname(buf *Utsname) (err error)
//sys	Unmount(target string, flags int) (err error) = libc.umount
//sys	Unlink(path string) (err error)
//sys	Unlinkat(dirfd int, path string, flags int) (err error)
//sys	Ustat(dev int, ubuf *Ustat_t) (err error)
//sys	Utime(path string, buf *Utimbuf) (err error)
//sys	bind(s int, addr unsafe.Pointer, addrlen _Socklen) (err error) = libsocket.__xnet_bind
//sys	connect(s int, addr unsafe.Pointer, addrlen _Socklen) (err error) = libsocket.__xnet_connect
//sys	mmap(addr uintptr, length uintptr, prot int, flag int, fd int, pos int64) (ret uintptr, err error)
//sys	munmap(addr uintptr, length uintptr) (err error)
//sys	sendfile(outfd int, infd int, offset *int64, count int) (written int, err error) = libsendfile.sendfile
//sys	sendto(s int, buf []byte, flags int, to unsafe.Pointer, addrlen _Socklen) (err error) = libsocket.__xnet_sendto
//sys	socket(domain int, typ int, proto int) (fd int, err error) = libsocket.__xnet_socket
//sysnb	socketpair(domain int, typ int, proto int, fd *[2]int32) (err error) = libsocket.__xnet_socketpair
//sys	write(fd int, p []byte) (n int, err error)
//sys	getsockopt(s int, level int, name int, val unsafe.Pointer, vallen *_Socklen) (err error) = libsocket.__xnet_getsockopt
//sysnb	getpeername(fd int, rsa *RawSockaddrAny, addrlen *_Socklen) (err error) = libsocket.getpeername
//sys	setsockopt(s int, level int, name int, val unsafe.Pointer, vallen uintptr) (err error) = libsocket.setsockopt
//sys	recvfrom(fd int, p []byte, flags int, from *RawSockaddrAny, fromlen *_Socklen) (n int, err error) = libsocket.recvfrom

func readlen(fd int, buf *byte, nbuf int) (n int, err error) {
	r0, _, e1 := sysvicall6(uintptr(unsafe.Pointer(&procread)), 3, uintptr(fd), uintptr(unsafe.Pointer(buf)), uintptr(nbuf), 0, 0, 0)
	n = int(r0)
	if e1 != 0 {
		err = e1
	}
	return
}

func writelen(fd int, buf *byte, nbuf int) (n int, err error) {
	r0, _, e1 := sysvicall6(uintptr(unsafe.Pointer(&procwrite)), 3, uintptr(fd), uintptr(unsafe.Pointer(buf)), uintptr(nbuf), 0, 0, 0)
	n = int(r0)
	if e1 != 0 {
		err = e1
	}
	return
}

var mapper = &mmapper{
	active: make(map[*byte][]byte),
	mmap:   mmap,
	munmap: munmap,
}

func Mmap(fd int, offset int64, length int, prot int, flags int) (data []byte, err error) {
	return mapper.Mmap(fd, offset, length, prot, flags)
}

func Munmap(b []byte) (err error) {
	return mapper.Munmap(b)
}

// Event Ports

type fileObjCookie struct {
	fobj   *fileObj
	cookie interface{}
}

// EventPort provides a safe abstraction on top of Solaris/illumos Event Ports.
type EventPort struct {
	port  int
	mu    sync.Mutex
<<<<<<< HEAD
	fds   map[uintptr]*fileObjCookie
	paths map[string]*fileObjCookie
	// The user cookie presents an interesting challenge from a memory management perspective.
	// There are two paths by which we can discover that it is no longer in use:
	// 1. The user calls port_dissociate before any events fire
	// 2. An event fires and we return it to the user
	// The tricky situation is if the event has fired in the kernel but
	// the user hasn't requested/received it yet.
	// If the user wants to port_dissociate before the event has been processed,
	// we should handle things gracefully. To do so, we need to keep an extra
	// reference to the cookie around until the event is processed
	// thus the otherwise seemingly extraneous "cookies" map
	// The key of this map is a pointer to the corresponding &fCookie.cookie
	cookies map[*interface{}]*fileObjCookie
=======
	fds   map[uintptr]interface{}
	paths map[string]*fileObjCookie
>>>>>>> 5d1df8cc
}

// PortEvent is an abstraction of the port_event C struct.
// Compare Source against PORT_SOURCE_FILE or PORT_SOURCE_FD
// to see if Path or Fd was the event source. The other will be
// uninitialized.
type PortEvent struct {
	Cookie interface{}
	Events int32
	Fd     uintptr
	Path   string
	Source uint16
	fobj   *fileObj
}

// NewEventPort creates a new EventPort including the
// underlying call to port_create(3c).
func NewEventPort() (*EventPort, error) {
	port, err := port_create()
	if err != nil {
		return nil, err
	}
	e := &EventPort{
<<<<<<< HEAD
		port:    port,
		fds:     make(map[uintptr]*fileObjCookie),
		paths:   make(map[string]*fileObjCookie),
		cookies: make(map[*interface{}]*fileObjCookie),
=======
		port:  port,
		fds:   make(map[uintptr]interface{}),
		paths: make(map[string]*fileObjCookie),
>>>>>>> 5d1df8cc
	}
	return e, nil
}

//sys	port_create() (n int, err error)
//sys	port_associate(port int, source int, object uintptr, events int, user *byte) (n int, err error)
//sys	port_dissociate(port int, source int, object uintptr) (n int, err error)
//sys	port_get(port int, pe *portEvent, timeout *Timespec) (n int, err error)
//sys	port_getn(port int, pe *portEvent, max uint32, nget *uint32, timeout *Timespec) (n int, err error)

// Close closes the event port.
func (e *EventPort) Close() error {
	e.mu.Lock()
	defer e.mu.Unlock()
<<<<<<< HEAD
	err := Close(e.port)
	if err != nil {
		return err
	}
	e.fds = nil
	e.paths = nil
	return nil
=======
	e.fds = nil
	e.paths = nil
	return Close(e.port)
>>>>>>> 5d1df8cc
}

// PathIsWatched checks to see if path is associated with this EventPort.
func (e *EventPort) PathIsWatched(path string) bool {
	e.mu.Lock()
	defer e.mu.Unlock()
	_, found := e.paths[path]
	return found
}

// FdIsWatched checks to see if fd is associated with this EventPort.
func (e *EventPort) FdIsWatched(fd uintptr) bool {
	e.mu.Lock()
	defer e.mu.Unlock()
	_, found := e.fds[fd]
	return found
}

// AssociatePath wraps port_associate(3c) for a filesystem path including
// creating the necessary file_obj from the provided stat information.
func (e *EventPort) AssociatePath(path string, stat os.FileInfo, events int, cookie interface{}) error {
	e.mu.Lock()
	defer e.mu.Unlock()
	if _, found := e.paths[path]; found {
		return fmt.Errorf("%v is already associated with this Event Port", path)
	}
	fobj, err := createFileObj(path, stat)
	if err != nil {
		return err
	}
	fCookie := &fileObjCookie{fobj, cookie}
	_, err = port_associate(e.port, PORT_SOURCE_FILE, uintptr(unsafe.Pointer(fobj)), events, (*byte)(unsafe.Pointer(&fCookie.cookie)))
	if err != nil {
		return err
	}
	e.paths[path] = fCookie
<<<<<<< HEAD
	e.cookies[&fCookie.cookie] = fCookie
=======
>>>>>>> 5d1df8cc
	return nil
}

// DissociatePath wraps port_dissociate(3c) for a filesystem path.
func (e *EventPort) DissociatePath(path string) error {
	e.mu.Lock()
	defer e.mu.Unlock()
	f, ok := e.paths[path]
	if !ok {
		return fmt.Errorf("%v is not associated with this Event Port", path)
	}
	_, err := port_dissociate(e.port, PORT_SOURCE_FILE, uintptr(unsafe.Pointer(f.fobj)))
<<<<<<< HEAD
	// If the path is no longer associated with this event port (ENOENT)
	// we should delete it from our map. We can still return ENOENT to the caller.
	// But we need to save the cookie
	if err != nil && err != ENOENT {
		return err
	}
	if err == nil {
		// dissociate was successful, safe to delete the cookie
		fCookie := e.paths[path]
		delete(e.cookies, &fCookie.cookie)
	}
	delete(e.paths, path)
	return err
=======
	if err != nil {
		return err
	}
	delete(e.paths, path)
	return nil
>>>>>>> 5d1df8cc
}

// AssociateFd wraps calls to port_associate(3c) on file descriptors.
func (e *EventPort) AssociateFd(fd uintptr, events int, cookie interface{}) error {
	e.mu.Lock()
	defer e.mu.Unlock()
	if _, found := e.fds[fd]; found {
		return fmt.Errorf("%v is already associated with this Event Port", fd)
	}
<<<<<<< HEAD
	fCookie := &fileObjCookie{nil, cookie}
	_, err := port_associate(e.port, PORT_SOURCE_FD, fd, events, (*byte)(unsafe.Pointer(&fCookie.cookie)))
	if err != nil {
		return err
	}
	e.fds[fd] = fCookie
	e.cookies[&fCookie.cookie] = fCookie
=======
	pcookie := &cookie
	_, err := port_associate(e.port, PORT_SOURCE_FD, fd, events, (*byte)(unsafe.Pointer(pcookie)))
	if err != nil {
		return err
	}
	e.fds[fd] = pcookie
>>>>>>> 5d1df8cc
	return nil
}

// DissociateFd wraps calls to port_dissociate(3c) on file descriptors.
func (e *EventPort) DissociateFd(fd uintptr) error {
	e.mu.Lock()
	defer e.mu.Unlock()
	_, ok := e.fds[fd]
	if !ok {
		return fmt.Errorf("%v is not associated with this Event Port", fd)
	}
	_, err := port_dissociate(e.port, PORT_SOURCE_FD, fd)
<<<<<<< HEAD
	if err != nil && err != ENOENT {
		return err
	}
	if err == nil {
		// dissociate was successful, safe to delete the cookie
		fCookie := e.fds[fd]
		delete(e.cookies, &fCookie.cookie)
	}
	delete(e.fds, fd)
	return err
=======
	if err != nil {
		return err
	}
	delete(e.fds, fd)
	return nil
>>>>>>> 5d1df8cc
}

func createFileObj(name string, stat os.FileInfo) (*fileObj, error) {
	fobj := new(fileObj)
	bs, err := ByteSliceFromString(name)
	if err != nil {
		return nil, err
	}
	fobj.Name = (*int8)(unsafe.Pointer(&bs[0]))
	s := stat.Sys().(*syscall.Stat_t)
	fobj.Atim.Sec = s.Atim.Sec
	fobj.Atim.Nsec = s.Atim.Nsec
	fobj.Mtim.Sec = s.Mtim.Sec
	fobj.Mtim.Nsec = s.Mtim.Nsec
	fobj.Ctim.Sec = s.Ctim.Sec
	fobj.Ctim.Nsec = s.Ctim.Nsec
	return fobj, nil
}

// GetOne wraps port_get(3c) and returns a single PortEvent.
func (e *EventPort) GetOne(t *Timespec) (*PortEvent, error) {
	pe := new(portEvent)
	_, err := port_get(e.port, pe, t)
	if err != nil {
		return nil, err
	}
	p := new(PortEvent)
<<<<<<< HEAD
	e.mu.Lock()
	defer e.mu.Unlock()
	e.peIntToExt(pe, p)
	return p, nil
}

// peIntToExt converts a cgo portEvent struct into the friendlier PortEvent
// NOTE: Always call this function while holding the e.mu mutex
func (e *EventPort) peIntToExt(peInt *portEvent, peExt *PortEvent) {
	peExt.Events = peInt.Events
	peExt.Source = peInt.Source
	cookie := (*interface{})(unsafe.Pointer(peInt.User))
	peExt.Cookie = *cookie
	switch peInt.Source {
	case PORT_SOURCE_FD:
		delete(e.cookies, cookie)
		peExt.Fd = uintptr(peInt.Object)
		// Only remove the fds entry if it exists and this cookie matches
		if fobj, ok := e.fds[peExt.Fd]; ok {
			if &fobj.cookie == cookie {
				delete(e.fds, peExt.Fd)
			}
		}
	case PORT_SOURCE_FILE:
		if fCookie, ok := e.cookies[cookie]; ok && uintptr(unsafe.Pointer(fCookie.fobj)) == uintptr(peInt.Object) {
			// Use our stashed reference rather than using unsafe on what we got back
			// the unsafe version would be (*fileObj)(unsafe.Pointer(uintptr(peInt.Object)))
			peExt.fobj = fCookie.fobj
		} else {
			panic("mismanaged memory")
		}
		delete(e.cookies, cookie)
		peExt.Path = BytePtrToString((*byte)(unsafe.Pointer(peExt.fobj.Name)))
		// Only remove the paths entry if it exists and this cookie matches
		if fobj, ok := e.paths[peExt.Path]; ok {
			if &fobj.cookie == cookie {
				delete(e.paths, peExt.Path)
			}
		}
	}
=======
	p.Events = pe.Events
	p.Source = pe.Source
	e.mu.Lock()
	defer e.mu.Unlock()
	switch pe.Source {
	case PORT_SOURCE_FD:
		p.Fd = uintptr(pe.Object)
		cookie := (*interface{})(unsafe.Pointer(pe.User))
		p.Cookie = *cookie
		delete(e.fds, p.Fd)
	case PORT_SOURCE_FILE:
		p.fobj = (*fileObj)(unsafe.Pointer(uintptr(pe.Object)))
		p.Path = BytePtrToString((*byte)(unsafe.Pointer(p.fobj.Name)))
		cookie := (*interface{})(unsafe.Pointer(pe.User))
		p.Cookie = *cookie
		delete(e.paths, p.Path)
	}
	return p, nil
>>>>>>> 5d1df8cc
}

// Pending wraps port_getn(3c) and returns how many events are pending.
func (e *EventPort) Pending() (int, error) {
	var n uint32 = 0
	_, err := port_getn(e.port, nil, 0, &n, nil)
	return int(n), err
}

// Get wraps port_getn(3c) and fills a slice of PortEvent.
// It will block until either min events have been received
// or the timeout has been exceeded. It will return how many
// events were actually received along with any error information.
func (e *EventPort) Get(s []PortEvent, min int, timeout *Timespec) (int, error) {
	if min == 0 {
		return 0, fmt.Errorf("need to request at least one event or use Pending() instead")
	}
	if len(s) < min {
		return 0, fmt.Errorf("len(s) (%d) is less than min events requested (%d)", len(s), min)
	}
	got := uint32(min)
	max := uint32(len(s))
	var err error
	ps := make([]portEvent, max, max)
	_, err = port_getn(e.port, &ps[0], max, &got, timeout)
	// got will be trustworthy with ETIME, but not any other error.
	if err != nil && err != ETIME {
		return 0, err
	}
	e.mu.Lock()
	defer e.mu.Unlock()
	for i := 0; i < int(got); i++ {
<<<<<<< HEAD
		e.peIntToExt(&ps[i], &s[i])
=======
		s[i].Events = ps[i].Events
		s[i].Source = ps[i].Source
		switch ps[i].Source {
		case PORT_SOURCE_FD:
			s[i].Fd = uintptr(ps[i].Object)
			cookie := (*interface{})(unsafe.Pointer(ps[i].User))
			s[i].Cookie = *cookie
			delete(e.fds, s[i].Fd)
		case PORT_SOURCE_FILE:
			s[i].fobj = (*fileObj)(unsafe.Pointer(uintptr(ps[i].Object)))
			s[i].Path = BytePtrToString((*byte)(unsafe.Pointer(s[i].fobj.Name)))
			cookie := (*interface{})(unsafe.Pointer(ps[i].User))
			s[i].Cookie = *cookie
			delete(e.paths, s[i].Path)
		}
>>>>>>> 5d1df8cc
	}
	return int(got), err
}<|MERGE_RESOLUTION|>--- conflicted
+++ resolved
@@ -451,9 +451,10 @@
 
 //sys	recvmsg(s int, msg *Msghdr, flags int) (n int, err error) = libsocket.__xnet_recvmsg
 
-func recvmsgRaw(fd int, p, oob []byte, flags int, rsa *RawSockaddrAny) (n, oobn int, recvflags int, err error) {
+func Recvmsg(fd int, p, oob []byte, flags int) (n, oobn int, recvflags int, from Sockaddr, err error) {
 	var msg Msghdr
-	msg.Name = (*byte)(unsafe.Pointer(rsa))
+	var rsa RawSockaddrAny
+	msg.Name = (*byte)(unsafe.Pointer(&rsa))
 	msg.Namelen = uint32(SizeofSockaddrAny)
 	var iov Iovec
 	if len(p) > 0 {
@@ -475,12 +476,29 @@
 		return
 	}
 	oobn = int(msg.Accrightslen)
+	// source address is only specified if the socket is unconnected
+	if rsa.Addr.Family != AF_UNSPEC {
+		from, err = anyToSockaddr(fd, &rsa)
+	}
 	return
 }
 
+func Sendmsg(fd int, p, oob []byte, to Sockaddr, flags int) (err error) {
+	_, err = SendmsgN(fd, p, oob, to, flags)
+	return
+}
+
 //sys	sendmsg(s int, msg *Msghdr, flags int) (n int, err error) = libsocket.__xnet_sendmsg
 
-func sendmsgN(fd int, p, oob []byte, ptr unsafe.Pointer, salen _Socklen, flags int) (n int, err error) {
+func SendmsgN(fd int, p, oob []byte, to Sockaddr, flags int) (n int, err error) {
+	var ptr unsafe.Pointer
+	var salen _Socklen
+	if to != nil {
+		ptr, salen, err = to.sockaddr()
+		if err != nil {
+			return 0, err
+		}
+	}
 	var msg Msghdr
 	msg.Name = (*byte)(unsafe.Pointer(ptr))
 	msg.Namelen = uint32(salen)
@@ -643,8 +661,8 @@
 //sys	Openat(dirfd int, path string, flags int, mode uint32) (fd int, err error)
 //sys	Pathconf(path string, name int) (val int, err error)
 //sys	Pause() (err error)
-//sys	pread(fd int, p []byte, offset int64) (n int, err error)
-//sys	pwrite(fd int, p []byte, offset int64) (n int, err error)
+//sys	Pread(fd int, p []byte, offset int64) (n int, err error)
+//sys	Pwrite(fd int, p []byte, offset int64) (n int, err error)
 //sys	read(fd int, p []byte) (n int, err error)
 //sys	Readlink(path string, buf []byte) (n int, err error)
 //sys	Rename(from string, to string) (err error)
@@ -737,25 +755,8 @@
 type EventPort struct {
 	port  int
 	mu    sync.Mutex
-<<<<<<< HEAD
-	fds   map[uintptr]*fileObjCookie
-	paths map[string]*fileObjCookie
-	// The user cookie presents an interesting challenge from a memory management perspective.
-	// There are two paths by which we can discover that it is no longer in use:
-	// 1. The user calls port_dissociate before any events fire
-	// 2. An event fires and we return it to the user
-	// The tricky situation is if the event has fired in the kernel but
-	// the user hasn't requested/received it yet.
-	// If the user wants to port_dissociate before the event has been processed,
-	// we should handle things gracefully. To do so, we need to keep an extra
-	// reference to the cookie around until the event is processed
-	// thus the otherwise seemingly extraneous "cookies" map
-	// The key of this map is a pointer to the corresponding &fCookie.cookie
-	cookies map[*interface{}]*fileObjCookie
-=======
 	fds   map[uintptr]interface{}
 	paths map[string]*fileObjCookie
->>>>>>> 5d1df8cc
 }
 
 // PortEvent is an abstraction of the port_event C struct.
@@ -779,16 +780,9 @@
 		return nil, err
 	}
 	e := &EventPort{
-<<<<<<< HEAD
-		port:    port,
-		fds:     make(map[uintptr]*fileObjCookie),
-		paths:   make(map[string]*fileObjCookie),
-		cookies: make(map[*interface{}]*fileObjCookie),
-=======
 		port:  port,
 		fds:   make(map[uintptr]interface{}),
 		paths: make(map[string]*fileObjCookie),
->>>>>>> 5d1df8cc
 	}
 	return e, nil
 }
@@ -803,19 +797,9 @@
 func (e *EventPort) Close() error {
 	e.mu.Lock()
 	defer e.mu.Unlock()
-<<<<<<< HEAD
-	err := Close(e.port)
-	if err != nil {
-		return err
-	}
-	e.fds = nil
-	e.paths = nil
-	return nil
-=======
 	e.fds = nil
 	e.paths = nil
 	return Close(e.port)
->>>>>>> 5d1df8cc
 }
 
 // PathIsWatched checks to see if path is associated with this EventPort.
@@ -852,10 +836,6 @@
 		return err
 	}
 	e.paths[path] = fCookie
-<<<<<<< HEAD
-	e.cookies[&fCookie.cookie] = fCookie
-=======
->>>>>>> 5d1df8cc
 	return nil
 }
 
@@ -868,27 +848,11 @@
 		return fmt.Errorf("%v is not associated with this Event Port", path)
 	}
 	_, err := port_dissociate(e.port, PORT_SOURCE_FILE, uintptr(unsafe.Pointer(f.fobj)))
-<<<<<<< HEAD
-	// If the path is no longer associated with this event port (ENOENT)
-	// we should delete it from our map. We can still return ENOENT to the caller.
-	// But we need to save the cookie
-	if err != nil && err != ENOENT {
-		return err
-	}
-	if err == nil {
-		// dissociate was successful, safe to delete the cookie
-		fCookie := e.paths[path]
-		delete(e.cookies, &fCookie.cookie)
-	}
-	delete(e.paths, path)
-	return err
-=======
 	if err != nil {
 		return err
 	}
 	delete(e.paths, path)
 	return nil
->>>>>>> 5d1df8cc
 }
 
 // AssociateFd wraps calls to port_associate(3c) on file descriptors.
@@ -898,22 +862,12 @@
 	if _, found := e.fds[fd]; found {
 		return fmt.Errorf("%v is already associated with this Event Port", fd)
 	}
-<<<<<<< HEAD
-	fCookie := &fileObjCookie{nil, cookie}
-	_, err := port_associate(e.port, PORT_SOURCE_FD, fd, events, (*byte)(unsafe.Pointer(&fCookie.cookie)))
-	if err != nil {
-		return err
-	}
-	e.fds[fd] = fCookie
-	e.cookies[&fCookie.cookie] = fCookie
-=======
 	pcookie := &cookie
 	_, err := port_associate(e.port, PORT_SOURCE_FD, fd, events, (*byte)(unsafe.Pointer(pcookie)))
 	if err != nil {
 		return err
 	}
 	e.fds[fd] = pcookie
->>>>>>> 5d1df8cc
 	return nil
 }
 
@@ -926,24 +880,11 @@
 		return fmt.Errorf("%v is not associated with this Event Port", fd)
 	}
 	_, err := port_dissociate(e.port, PORT_SOURCE_FD, fd)
-<<<<<<< HEAD
-	if err != nil && err != ENOENT {
-		return err
-	}
-	if err == nil {
-		// dissociate was successful, safe to delete the cookie
-		fCookie := e.fds[fd]
-		delete(e.cookies, &fCookie.cookie)
-	}
-	delete(e.fds, fd)
-	return err
-=======
 	if err != nil {
 		return err
 	}
 	delete(e.fds, fd)
 	return nil
->>>>>>> 5d1df8cc
 }
 
 func createFileObj(name string, stat os.FileInfo) (*fileObj, error) {
@@ -971,48 +912,6 @@
 		return nil, err
 	}
 	p := new(PortEvent)
-<<<<<<< HEAD
-	e.mu.Lock()
-	defer e.mu.Unlock()
-	e.peIntToExt(pe, p)
-	return p, nil
-}
-
-// peIntToExt converts a cgo portEvent struct into the friendlier PortEvent
-// NOTE: Always call this function while holding the e.mu mutex
-func (e *EventPort) peIntToExt(peInt *portEvent, peExt *PortEvent) {
-	peExt.Events = peInt.Events
-	peExt.Source = peInt.Source
-	cookie := (*interface{})(unsafe.Pointer(peInt.User))
-	peExt.Cookie = *cookie
-	switch peInt.Source {
-	case PORT_SOURCE_FD:
-		delete(e.cookies, cookie)
-		peExt.Fd = uintptr(peInt.Object)
-		// Only remove the fds entry if it exists and this cookie matches
-		if fobj, ok := e.fds[peExt.Fd]; ok {
-			if &fobj.cookie == cookie {
-				delete(e.fds, peExt.Fd)
-			}
-		}
-	case PORT_SOURCE_FILE:
-		if fCookie, ok := e.cookies[cookie]; ok && uintptr(unsafe.Pointer(fCookie.fobj)) == uintptr(peInt.Object) {
-			// Use our stashed reference rather than using unsafe on what we got back
-			// the unsafe version would be (*fileObj)(unsafe.Pointer(uintptr(peInt.Object)))
-			peExt.fobj = fCookie.fobj
-		} else {
-			panic("mismanaged memory")
-		}
-		delete(e.cookies, cookie)
-		peExt.Path = BytePtrToString((*byte)(unsafe.Pointer(peExt.fobj.Name)))
-		// Only remove the paths entry if it exists and this cookie matches
-		if fobj, ok := e.paths[peExt.Path]; ok {
-			if &fobj.cookie == cookie {
-				delete(e.paths, peExt.Path)
-			}
-		}
-	}
-=======
 	p.Events = pe.Events
 	p.Source = pe.Source
 	e.mu.Lock()
@@ -1031,7 +930,6 @@
 		delete(e.paths, p.Path)
 	}
 	return p, nil
->>>>>>> 5d1df8cc
 }
 
 // Pending wraps port_getn(3c) and returns how many events are pending.
@@ -1064,9 +962,6 @@
 	e.mu.Lock()
 	defer e.mu.Unlock()
 	for i := 0; i < int(got); i++ {
-<<<<<<< HEAD
-		e.peIntToExt(&ps[i], &s[i])
-=======
 		s[i].Events = ps[i].Events
 		s[i].Source = ps[i].Source
 		switch ps[i].Source {
@@ -1082,7 +977,6 @@
 			s[i].Cookie = *cookie
 			delete(e.paths, s[i].Path)
 		}
->>>>>>> 5d1df8cc
 	}
 	return int(got), err
 }