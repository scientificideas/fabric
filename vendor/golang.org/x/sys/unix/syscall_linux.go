--- conflicted
+++ resolved
@@ -2304,65 +2304,12 @@
 
 //sys	PidfdOpen(pid int, flags int) (fd int, err error) = SYS_PIDFD_OPEN
 //sys	PidfdGetfd(pidfd int, targetfd int, flags int) (fd int, err error) = SYS_PIDFD_GETFD
-<<<<<<< HEAD
-//sys	PidfdSendSignal(pidfd int, sig Signal, info *Siginfo, flags int) (err error) = SYS_PIDFD_SEND_SIGNAL
-=======
->>>>>>> 5d1df8cc
 
 //sys	shmat(id int, addr uintptr, flag int) (ret uintptr, err error)
 //sys	shmctl(id int, cmd int, buf *SysvShmDesc) (result int, err error)
 //sys	shmdt(addr uintptr) (err error)
 //sys	shmget(key int, size int, flag int) (id int, err error)
 
-<<<<<<< HEAD
-//sys	getitimer(which int, currValue *Itimerval) (err error)
-//sys	setitimer(which int, newValue *Itimerval, oldValue *Itimerval) (err error)
-
-// MakeItimerval creates an Itimerval from interval and value durations.
-func MakeItimerval(interval, value time.Duration) Itimerval {
-	return Itimerval{
-		Interval: NsecToTimeval(interval.Nanoseconds()),
-		Value:    NsecToTimeval(value.Nanoseconds()),
-	}
-}
-
-// A value which may be passed to the which parameter for Getitimer and
-// Setitimer.
-type ItimerWhich int
-
-// Possible which values for Getitimer and Setitimer.
-const (
-	ItimerReal    ItimerWhich = ITIMER_REAL
-	ItimerVirtual ItimerWhich = ITIMER_VIRTUAL
-	ItimerProf    ItimerWhich = ITIMER_PROF
-)
-
-// Getitimer wraps getitimer(2) to return the current value of the timer
-// specified by which.
-func Getitimer(which ItimerWhich) (Itimerval, error) {
-	var it Itimerval
-	if err := getitimer(int(which), &it); err != nil {
-		return Itimerval{}, err
-	}
-
-	return it, nil
-}
-
-// Setitimer wraps setitimer(2) to arm or disarm the timer specified by which.
-// It returns the previous value of the timer.
-//
-// If the Itimerval argument is the zero value, the timer will be disarmed.
-func Setitimer(which ItimerWhich, it Itimerval) (Itimerval, error) {
-	var prev Itimerval
-	if err := setitimer(int(which), &it, &prev); err != nil {
-		return Itimerval{}, err
-	}
-
-	return prev, nil
-}
-
-=======
->>>>>>> 5d1df8cc
 /*
  * Unimplemented
  */
