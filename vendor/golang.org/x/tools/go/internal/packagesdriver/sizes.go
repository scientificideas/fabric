--- conflicted
+++ resolved
@@ -22,11 +22,7 @@
 	stdout, stderr, friendlyErr, rawErr := gocmdRunner.RunRaw(ctx, inv)
 	var goarch, compiler string
 	if rawErr != nil {
-<<<<<<< HEAD
-		if strings.Contains(rawErr.Error(), "cannot find main module") {
-=======
 		if rawErrMsg := rawErr.Error(); strings.Contains(rawErrMsg, "cannot find main module") || strings.Contains(rawErrMsg, "go.mod file not found") {
->>>>>>> 5d1df8cc
 			// User's running outside of a module. All bets are off. Get GOARCH and guess compiler is gc.
 			// TODO(matloob): Is this a problem in practice?
 			inv.Verb = "env"
