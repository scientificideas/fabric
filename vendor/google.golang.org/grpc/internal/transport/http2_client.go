/*
 *
 * Copyright 2014 gRPC authors.
 *
 * Licensed under the Apache License, Version 2.0 (the "License");
 * you may not use this file except in compliance with the License.
 * You may obtain a copy of the License at
 *
 *     http://www.apache.org/licenses/LICENSE-2.0
 *
 * Unless required by applicable law or agreed to in writing, software
 * distributed under the License is distributed on an "AS IS" BASIS,
 * WITHOUT WARRANTIES OR CONDITIONS OF ANY KIND, either express or implied.
 * See the License for the specific language governing permissions and
 * limitations under the License.
 *
 */

package transport

import (
	"context"
	"fmt"
	"io"
	"math"
	"net"
	"net/http"
	"path/filepath"
	"strconv"
	"strings"
	"sync"
	"sync/atomic"
	"time"

	"golang.org/x/net/http2"
	"golang.org/x/net/http2/hpack"
	"google.golang.org/grpc/codes"
	"google.golang.org/grpc/credentials"
	"google.golang.org/grpc/internal/channelz"
	icredentials "google.golang.org/grpc/internal/credentials"
	"google.golang.org/grpc/internal/grpcutil"
	imetadata "google.golang.org/grpc/internal/metadata"
	"google.golang.org/grpc/internal/syscall"
	"google.golang.org/grpc/internal/transport/networktype"
	"google.golang.org/grpc/keepalive"
	"google.golang.org/grpc/metadata"
	"google.golang.org/grpc/peer"
	"google.golang.org/grpc/resolver"
	"google.golang.org/grpc/stats"
	"google.golang.org/grpc/status"
)

// clientConnectionCounter counts the number of connections a client has
// initiated (equal to the number of http2Clients created). Must be accessed
// atomically.
var clientConnectionCounter uint64

// http2Client implements the ClientTransport interface with HTTP2.
type http2Client struct {
	lastRead   int64 // Keep this field 64-bit aligned. Accessed atomically.
	ctx        context.Context
	cancel     context.CancelFunc
	ctxDone    <-chan struct{} // Cache the ctx.Done() chan.
	userAgent  string
	md         metadata.MD
	conn       net.Conn // underlying communication channel
	loopy      *loopyWriter
	remoteAddr net.Addr
	localAddr  net.Addr
	authInfo   credentials.AuthInfo // auth info about the connection

	readerDone chan struct{} // sync point to enable testing.
	writerDone chan struct{} // sync point to enable testing.
	// goAway is closed to notify the upper layer (i.e., addrConn.transportMonitor)
	// that the server sent GoAway on this transport.
	goAway chan struct{}

	framer *framer
	// controlBuf delivers all the control related tasks (e.g., window
	// updates, reset streams, and various settings) to the controller.
	controlBuf *controlBuffer
	fc         *trInFlow
	// The scheme used: https if TLS is on, http otherwise.
	scheme string

	isSecure bool

	perRPCCreds []credentials.PerRPCCredentials

	kp               keepalive.ClientParameters
	keepaliveEnabled bool

	statsHandler stats.Handler

	initialWindowSize int32

	// configured by peer through SETTINGS_MAX_HEADER_LIST_SIZE
	maxSendHeaderListSize *uint32

	bdpEst *bdpEstimator
	// onPrefaceReceipt is a callback that client transport calls upon
	// receiving server preface to signal that a succefull HTTP2
	// connection was established.
	onPrefaceReceipt func()

	maxConcurrentStreams  uint32
	streamQuota           int64
	streamsQuotaAvailable chan struct{}
	waitingStreams        uint32
	nextID                uint32

	mu            sync.Mutex // guard the following variables
	state         transportState
	activeStreams map[uint32]*Stream
	// prevGoAway ID records the Last-Stream-ID in the previous GOAway frame.
	prevGoAwayID uint32
	// goAwayReason records the http2.ErrCode and debug data received with the
	// GoAway frame.
	goAwayReason GoAwayReason
	// goAwayDebugMessage contains a detailed human readable string about a
	// GoAway frame, useful for error messages.
	goAwayDebugMessage string
	// A condition variable used to signal when the keepalive goroutine should
	// go dormant. The condition for dormancy is based on the number of active
	// streams and the `PermitWithoutStream` keepalive client parameter. And
	// since the number of active streams is guarded by the above mutex, we use
	// the same for this condition variable as well.
	kpDormancyCond *sync.Cond
	// A boolean to track whether the keepalive goroutine is dormant or not.
	// This is checked before attempting to signal the above condition
	// variable.
	kpDormant bool

	// Fields below are for channelz metric collection.
	channelzID *channelz.Identifier
	czData     *channelzData

	onGoAway func(GoAwayReason)
	onClose  func()

	bufferPool *bufferPool

	connectionID uint64
}

func dial(ctx context.Context, fn func(context.Context, string) (net.Conn, error), addr resolver.Address, useProxy bool, grpcUA string) (net.Conn, error) {
	address := addr.Addr
	networkType, ok := networktype.Get(addr)
	if fn != nil {
		// Special handling for unix scheme with custom dialer. Back in the day,
		// we did not have a unix resolver and therefore targets with a unix
		// scheme would end up using the passthrough resolver. So, user's used a
		// custom dialer in this case and expected the original dial target to
		// be passed to the custom dialer. Now, we have a unix resolver. But if
		// a custom dialer is specified, we want to retain the old behavior in
		// terms of the address being passed to the custom dialer.
		if networkType == "unix" && !strings.HasPrefix(address, "\x00") {
			// Supported unix targets are either "unix://absolute-path" or
			// "unix:relative-path".
			if filepath.IsAbs(address) {
				return fn(ctx, "unix://"+address)
			}
			return fn(ctx, "unix:"+address)
		}
		return fn(ctx, address)
	}
	if !ok {
		networkType, address = parseDialTarget(address)
	}
	if networkType == "tcp" && useProxy {
		return proxyDial(ctx, address, grpcUA)
	}
	return (&net.Dialer{}).DialContext(ctx, networkType, address)
}

func isTemporary(err error) bool {
	switch err := err.(type) {
	case interface {
		Temporary() bool
	}:
		return err.Temporary()
	case interface {
		Timeout() bool
	}:
		// Timeouts may be resolved upon retry, and are thus treated as
		// temporary.
		return err.Timeout()
	}
	return true
}

// newHTTP2Client constructs a connected ClientTransport to addr based on HTTP2
// and starts to receive messages on it. Non-nil error returns if construction
// fails.
func newHTTP2Client(connectCtx, ctx context.Context, addr resolver.Address, opts ConnectOptions, onPrefaceReceipt func(), onGoAway func(GoAwayReason), onClose func()) (_ *http2Client, err error) {
	scheme := "http"
	ctx, cancel := context.WithCancel(ctx)
	defer func() {
		if err != nil {
			cancel()
		}
	}()

	// gRPC, resolver, balancer etc. can specify arbitrary data in the
	// Attributes field of resolver.Address, which is shoved into connectCtx
	// and passed to the dialer and credential handshaker. This makes it possible for
	// address specific arbitrary data to reach custom dialers and credential handshakers.
	connectCtx = icredentials.NewClientHandshakeInfoContext(connectCtx, credentials.ClientHandshakeInfo{Attributes: addr.Attributes})

	conn, err := dial(connectCtx, opts.Dialer, addr, opts.UseProxy, opts.UserAgent)
	if err != nil {
		if opts.FailOnNonTempDialError {
			return nil, connectionErrorf(isTemporary(err), err, "transport: error while dialing: %v", err)
		}
		return nil, connectionErrorf(true, err, "transport: Error while dialing %v", err)
	}
	// Any further errors will close the underlying connection
	defer func(conn net.Conn) {
		if err != nil {
			conn.Close()
		}
	}(conn)
	kp := opts.KeepaliveParams
	// Validate keepalive parameters.
	if kp.Time == 0 {
		kp.Time = defaultClientKeepaliveTime
	}
	if kp.Timeout == 0 {
		kp.Timeout = defaultClientKeepaliveTimeout
	}
	keepaliveEnabled := false
	if kp.Time != infinity {
		if err = syscall.SetTCPUserTimeout(conn, kp.Timeout); err != nil {
			return nil, connectionErrorf(false, err, "transport: failed to set TCP_USER_TIMEOUT: %v", err)
		}
		keepaliveEnabled = true
	}
	var (
		isSecure bool
		authInfo credentials.AuthInfo
	)
	transportCreds := opts.TransportCredentials
	perRPCCreds := opts.PerRPCCredentials

	if b := opts.CredsBundle; b != nil {
		if t := b.TransportCredentials(); t != nil {
			transportCreds = t
		}
		if t := b.PerRPCCredentials(); t != nil {
			perRPCCreds = append(perRPCCreds, t)
		}
	}
	if transportCreds != nil {
		rawConn := conn
		// Pull the deadline from the connectCtx, which will be used for
		// timeouts in the authentication protocol handshake. Can ignore the
		// boolean as the deadline will return the zero value, which will make
		// the conn not timeout on I/O operations.
		deadline, _ := connectCtx.Deadline()
		rawConn.SetDeadline(deadline)
		conn, authInfo, err = transportCreds.ClientHandshake(connectCtx, addr.ServerName, rawConn)
		rawConn.SetDeadline(time.Time{})
		if err != nil {
			return nil, connectionErrorf(isTemporary(err), err, "transport: authentication handshake failed: %v", err)
		}
		for _, cd := range perRPCCreds {
			if cd.RequireTransportSecurity() {
				if ci, ok := authInfo.(interface {
					GetCommonAuthInfo() credentials.CommonAuthInfo
				}); ok {
					secLevel := ci.GetCommonAuthInfo().SecurityLevel
					if secLevel != credentials.InvalidSecurityLevel && secLevel < credentials.PrivacyAndIntegrity {
						return nil, connectionErrorf(true, nil, "transport: cannot send secure credentials on an insecure connection")
					}
				}
			}
		}
		isSecure = true
		if transportCreds.Info().SecurityProtocol == "tls" {
			scheme = "https"
		}
	}
	dynamicWindow := true
	icwz := int32(initialWindowSize)
	if opts.InitialConnWindowSize >= defaultWindowSize {
		icwz = opts.InitialConnWindowSize
		dynamicWindow = false
	}
	writeBufSize := opts.WriteBufferSize
	readBufSize := opts.ReadBufferSize
	maxHeaderListSize := defaultClientMaxHeaderListSize
	if opts.MaxHeaderListSize != nil {
		maxHeaderListSize = *opts.MaxHeaderListSize
	}
	t := &http2Client{
		ctx:                   ctx,
		ctxDone:               ctx.Done(), // Cache Done chan.
		cancel:                cancel,
		userAgent:             opts.UserAgent,
		conn:                  conn,
		remoteAddr:            conn.RemoteAddr(),
		localAddr:             conn.LocalAddr(),
		authInfo:              authInfo,
		readerDone:            make(chan struct{}),
		writerDone:            make(chan struct{}),
		goAway:                make(chan struct{}),
		framer:                newFramer(conn, writeBufSize, readBufSize, maxHeaderListSize),
		fc:                    &trInFlow{limit: uint32(icwz)},
		scheme:                scheme,
		activeStreams:         make(map[uint32]*Stream),
		isSecure:              isSecure,
		perRPCCreds:           perRPCCreds,
		kp:                    kp,
		statsHandler:          opts.StatsHandler,
		initialWindowSize:     initialWindowSize,
		onPrefaceReceipt:      onPrefaceReceipt,
		nextID:                1,
		maxConcurrentStreams:  defaultMaxStreamsClient,
		streamQuota:           defaultMaxStreamsClient,
		streamsQuotaAvailable: make(chan struct{}, 1),
		czData:                new(channelzData),
		onGoAway:              onGoAway,
		onClose:               onClose,
		keepaliveEnabled:      keepaliveEnabled,
		bufferPool:            newBufferPool(),
	}

	if md, ok := addr.Metadata.(*metadata.MD); ok {
		t.md = *md
	} else if md := imetadata.Get(addr); md != nil {
		t.md = md
	}
	t.controlBuf = newControlBuffer(t.ctxDone)
	if opts.InitialWindowSize >= defaultWindowSize {
		t.initialWindowSize = opts.InitialWindowSize
		dynamicWindow = false
	}
	if dynamicWindow {
		t.bdpEst = &bdpEstimator{
			bdp:               initialWindowSize,
			updateFlowControl: t.updateFlowControl,
		}
	}
	if t.statsHandler != nil {
		t.ctx = t.statsHandler.TagConn(t.ctx, &stats.ConnTagInfo{
			RemoteAddr: t.remoteAddr,
			LocalAddr:  t.localAddr,
		})
		connBegin := &stats.ConnBegin{
			Client: true,
		}
		t.statsHandler.HandleConn(t.ctx, connBegin)
	}
	t.channelzID, err = channelz.RegisterNormalSocket(t, opts.ChannelzParentID, fmt.Sprintf("%s -> %s", t.localAddr, t.remoteAddr))
	if err != nil {
		return nil, err
	}
	if t.keepaliveEnabled {
		t.kpDormancyCond = sync.NewCond(&t.mu)
		go t.keepalive()
	}
	// Start the reader goroutine for incoming message. Each transport has
	// a dedicated goroutine which reads HTTP2 frame from network. Then it
	// dispatches the frame to the corresponding stream entity.
	go t.reader()

	// Send connection preface to server.
	n, err := t.conn.Write(clientPreface)
	if err != nil {
		err = connectionErrorf(true, err, "transport: failed to write client preface: %v", err)
		t.Close(err)
		return nil, err
	}
	if n != len(clientPreface) {
		err = connectionErrorf(true, nil, "transport: preface mismatch, wrote %d bytes; want %d", n, len(clientPreface))
		t.Close(err)
		return nil, err
	}
	var ss []http2.Setting

	if t.initialWindowSize != defaultWindowSize {
		ss = append(ss, http2.Setting{
			ID:  http2.SettingInitialWindowSize,
			Val: uint32(t.initialWindowSize),
		})
	}
	if opts.MaxHeaderListSize != nil {
		ss = append(ss, http2.Setting{
			ID:  http2.SettingMaxHeaderListSize,
			Val: *opts.MaxHeaderListSize,
		})
	}
	err = t.framer.fr.WriteSettings(ss...)
	if err != nil {
		err = connectionErrorf(true, err, "transport: failed to write initial settings frame: %v", err)
		t.Close(err)
		return nil, err
	}
	// Adjust the connection flow control window if needed.
	if delta := uint32(icwz - defaultWindowSize); delta > 0 {
		if err := t.framer.fr.WriteWindowUpdate(0, delta); err != nil {
			err = connectionErrorf(true, err, "transport: failed to write window update: %v", err)
			t.Close(err)
			return nil, err
		}
	}

	t.connectionID = atomic.AddUint64(&clientConnectionCounter, 1)

	if err := t.framer.writer.Flush(); err != nil {
		return nil, err
	}
	go func() {
		t.loopy = newLoopyWriter(clientSide, t.framer, t.controlBuf, t.bdpEst)
		err := t.loopy.run()
		if err != nil {
			if logger.V(logLevel) {
				logger.Errorf("transport: loopyWriter.run returning. Err: %v", err)
			}
		}
		// Do not close the transport.  Let reader goroutine handle it since
		// there might be data in the buffers.
		t.conn.Close()
		t.controlBuf.finish()
		close(t.writerDone)
	}()
	return t, nil
}

func (t *http2Client) newStream(ctx context.Context, callHdr *CallHdr) *Stream {
	// TODO(zhaoq): Handle uint32 overflow of Stream.id.
	s := &Stream{
		ct:             t,
		done:           make(chan struct{}),
		method:         callHdr.Method,
		sendCompress:   callHdr.SendCompress,
		buf:            newRecvBuffer(),
		headerChan:     make(chan struct{}),
		contentSubtype: callHdr.ContentSubtype,
		doneFunc:       callHdr.DoneFunc,
	}
	s.wq = newWriteQuota(defaultWriteQuota, s.done)
	s.requestRead = func(n int) {
		t.adjustWindow(s, uint32(n))
	}
	// The client side stream context should have exactly the same life cycle with the user provided context.
	// That means, s.ctx should be read-only. And s.ctx is done iff ctx is done.
	// So we use the original context here instead of creating a copy.
	s.ctx = ctx
	s.trReader = &transportReader{
		reader: &recvBufferReader{
			ctx:     s.ctx,
			ctxDone: s.ctx.Done(),
			recv:    s.buf,
			closeStream: func(err error) {
				t.CloseStream(s, err)
			},
			freeBuffer: t.bufferPool.put,
		},
		windowHandler: func(n int) {
			t.updateWindow(s, uint32(n))
		},
	}
	return s
}

func (t *http2Client) getPeer() *peer.Peer {
	return &peer.Peer{
		Addr:     t.remoteAddr,
		AuthInfo: t.authInfo,
	}
}

func (t *http2Client) createHeaderFields(ctx context.Context, callHdr *CallHdr) ([]hpack.HeaderField, error) {
	aud := t.createAudience(callHdr)
	ri := credentials.RequestInfo{
		Method:   callHdr.Method,
		AuthInfo: t.authInfo,
	}
	ctxWithRequestInfo := icredentials.NewRequestInfoContext(ctx, ri)
	authData, err := t.getTrAuthData(ctxWithRequestInfo, aud)
	if err != nil {
		return nil, err
	}
	callAuthData, err := t.getCallAuthData(ctxWithRequestInfo, aud, callHdr)
	if err != nil {
		return nil, err
	}
	// TODO(mmukhi): Benchmark if the performance gets better if count the metadata and other header fields
	// first and create a slice of that exact size.
	// Make the slice of certain predictable size to reduce allocations made by append.
	hfLen := 7 // :method, :scheme, :path, :authority, content-type, user-agent, te
	hfLen += len(authData) + len(callAuthData)
	headerFields := make([]hpack.HeaderField, 0, hfLen)
	headerFields = append(headerFields, hpack.HeaderField{Name: ":method", Value: "POST"})
	headerFields = append(headerFields, hpack.HeaderField{Name: ":scheme", Value: t.scheme})
	headerFields = append(headerFields, hpack.HeaderField{Name: ":path", Value: callHdr.Method})
	headerFields = append(headerFields, hpack.HeaderField{Name: ":authority", Value: callHdr.Host})
	headerFields = append(headerFields, hpack.HeaderField{Name: "content-type", Value: grpcutil.ContentType(callHdr.ContentSubtype)})
	headerFields = append(headerFields, hpack.HeaderField{Name: "user-agent", Value: t.userAgent})
	headerFields = append(headerFields, hpack.HeaderField{Name: "te", Value: "trailers"})
	if callHdr.PreviousAttempts > 0 {
		headerFields = append(headerFields, hpack.HeaderField{Name: "grpc-previous-rpc-attempts", Value: strconv.Itoa(callHdr.PreviousAttempts)})
	}

	if callHdr.SendCompress != "" {
		headerFields = append(headerFields, hpack.HeaderField{Name: "grpc-encoding", Value: callHdr.SendCompress})
		headerFields = append(headerFields, hpack.HeaderField{Name: "grpc-accept-encoding", Value: callHdr.SendCompress})
	}
	if dl, ok := ctx.Deadline(); ok {
		// Send out timeout regardless its value. The server can detect timeout context by itself.
		// TODO(mmukhi): Perhaps this field should be updated when actually writing out to the wire.
		timeout := time.Until(dl)
		headerFields = append(headerFields, hpack.HeaderField{Name: "grpc-timeout", Value: grpcutil.EncodeDuration(timeout)})
	}
	for k, v := range authData {
		headerFields = append(headerFields, hpack.HeaderField{Name: k, Value: encodeMetadataHeader(k, v)})
	}
	for k, v := range callAuthData {
		headerFields = append(headerFields, hpack.HeaderField{Name: k, Value: encodeMetadataHeader(k, v)})
	}
	if b := stats.OutgoingTags(ctx); b != nil {
		headerFields = append(headerFields, hpack.HeaderField{Name: "grpc-tags-bin", Value: encodeBinHeader(b)})
	}
	if b := stats.OutgoingTrace(ctx); b != nil {
		headerFields = append(headerFields, hpack.HeaderField{Name: "grpc-trace-bin", Value: encodeBinHeader(b)})
	}

	if md, added, ok := metadata.FromOutgoingContextRaw(ctx); ok {
		var k string
		for k, vv := range md {
			// HTTP doesn't allow you to set pseudoheaders after non pseudoheaders were set.
			if isReservedHeader(k) {
				continue
			}
			for _, v := range vv {
				headerFields = append(headerFields, hpack.HeaderField{Name: k, Value: encodeMetadataHeader(k, v)})
			}
		}
		for _, vv := range added {
			for i, v := range vv {
				if i%2 == 0 {
					k = strings.ToLower(v)
					continue
				}
				// HTTP doesn't allow you to set pseudoheaders after non pseudoheaders were set.
				if isReservedHeader(k) {
					continue
				}
				headerFields = append(headerFields, hpack.HeaderField{Name: k, Value: encodeMetadataHeader(k, v)})
			}
		}
	}
	for k, vv := range t.md {
		if isReservedHeader(k) {
			continue
		}
		for _, v := range vv {
			headerFields = append(headerFields, hpack.HeaderField{Name: k, Value: encodeMetadataHeader(k, v)})
		}
	}
	return headerFields, nil
}

func (t *http2Client) createAudience(callHdr *CallHdr) string {
	// Create an audience string only if needed.
	if len(t.perRPCCreds) == 0 && callHdr.Creds == nil {
		return ""
	}
	// Construct URI required to get auth request metadata.
	// Omit port if it is the default one.
	host := strings.TrimSuffix(callHdr.Host, ":443")
	pos := strings.LastIndex(callHdr.Method, "/")
	if pos == -1 {
		pos = len(callHdr.Method)
	}
	return "https://" + host + callHdr.Method[:pos]
}

func (t *http2Client) getTrAuthData(ctx context.Context, audience string) (map[string]string, error) {
	if len(t.perRPCCreds) == 0 {
		return nil, nil
	}
	authData := map[string]string{}
	for _, c := range t.perRPCCreds {
		data, err := c.GetRequestMetadata(ctx, audience)
		if err != nil {
			if _, ok := status.FromError(err); ok {
				return nil, err
			}

			return nil, status.Errorf(codes.Unauthenticated, "transport: per-RPC creds failed due to error: %v", err)
		}
		for k, v := range data {
			// Capital header names are illegal in HTTP/2.
			k = strings.ToLower(k)
			authData[k] = v
		}
	}
	return authData, nil
}

func (t *http2Client) getCallAuthData(ctx context.Context, audience string, callHdr *CallHdr) (map[string]string, error) {
	var callAuthData map[string]string
	// Check if credentials.PerRPCCredentials were provided via call options.
	// Note: if these credentials are provided both via dial options and call
	// options, then both sets of credentials will be applied.
	if callCreds := callHdr.Creds; callCreds != nil {
		if callCreds.RequireTransportSecurity() {
			ri, _ := credentials.RequestInfoFromContext(ctx)
			if !t.isSecure || credentials.CheckSecurityLevel(ri.AuthInfo, credentials.PrivacyAndIntegrity) != nil {
				return nil, status.Error(codes.Unauthenticated, "transport: cannot send secure credentials on an insecure connection")
			}
		}
		data, err := callCreds.GetRequestMetadata(ctx, audience)
		if err != nil {
			return nil, status.Errorf(codes.Internal, "transport: %v", err)
		}
		callAuthData = make(map[string]string, len(data))
		for k, v := range data {
			// Capital header names are illegal in HTTP/2
			k = strings.ToLower(k)
			callAuthData[k] = v
		}
	}
	return callAuthData, nil
}

// NewStreamError wraps an error and reports additional information.  Typically
// NewStream errors result in transparent retry, as they mean nothing went onto
// the wire.  However, there are two notable exceptions:
//
// 1. If the stream headers violate the max header list size allowed by the
//    server.  It's possible this could succeed on another transport, even if
//    it's unlikely, but do not transparently retry.
// 2. If the credentials errored when requesting their headers.  In this case,
//    it's possible a retry can fix the problem, but indefinitely transparently
//    retrying is not appropriate as it is likely the credentials, if they can
//    eventually succeed, would need I/O to do so.
type NewStreamError struct {
	Err error

	AllowTransparentRetry bool
}

func (e NewStreamError) Error() string {
	return e.Err.Error()
}

// NewStream creates a stream and registers it into the transport as "active"
// streams.  All non-nil errors returned will be *NewStreamError.
func (t *http2Client) NewStream(ctx context.Context, callHdr *CallHdr) (*Stream, error) {
	ctx = peer.NewContext(ctx, t.getPeer())
	headerFields, err := t.createHeaderFields(ctx, callHdr)
	if err != nil {
		return nil, &NewStreamError{Err: err, AllowTransparentRetry: false}
	}
	s := t.newStream(ctx, callHdr)
	cleanup := func(err error) {
		if s.swapState(streamDone) == streamDone {
			// If it was already done, return.
			return
		}
		// The stream was unprocessed by the server.
		atomic.StoreUint32(&s.unprocessed, 1)
		s.write(recvMsg{err: err})
		close(s.done)
		// If headerChan isn't closed, then close it.
		if atomic.CompareAndSwapUint32(&s.headerChanClosed, 0, 1) {
			close(s.headerChan)
		}
	}
	hdr := &headerFrame{
		hf:        headerFields,
		endStream: false,
		initStream: func(id uint32) error {
			t.mu.Lock()
			if state := t.state; state != reachable {
				t.mu.Unlock()
				// Do a quick cleanup.
				err := error(errStreamDrain)
				if state == closing {
					err = ErrConnClosing
				}
				cleanup(err)
				return err
			}
			t.activeStreams[id] = s
			if channelz.IsOn() {
				atomic.AddInt64(&t.czData.streamsStarted, 1)
				atomic.StoreInt64(&t.czData.lastStreamCreatedTime, time.Now().UnixNano())
			}
			// If the keepalive goroutine has gone dormant, wake it up.
			if t.kpDormant {
				t.kpDormancyCond.Signal()
			}
			t.mu.Unlock()
			return nil
		},
		onOrphaned: cleanup,
		wq:         s.wq,
	}
	firstTry := true
	var ch chan struct{}
	checkForStreamQuota := func(it interface{}) bool {
		if t.streamQuota <= 0 { // Can go negative if server decreases it.
			if firstTry {
				t.waitingStreams++
			}
			ch = t.streamsQuotaAvailable
			return false
		}
		if !firstTry {
			t.waitingStreams--
		}
		t.streamQuota--
		h := it.(*headerFrame)
		h.streamID = t.nextID
		t.nextID += 2
		s.id = h.streamID
		s.fc = &inFlow{limit: uint32(t.initialWindowSize)}
		if t.streamQuota > 0 && t.waitingStreams > 0 {
			select {
			case t.streamsQuotaAvailable <- struct{}{}:
			default:
			}
		}
		return true
	}
	var hdrListSizeErr error
	checkForHeaderListSize := func(it interface{}) bool {
		if t.maxSendHeaderListSize == nil {
			return true
		}
		hdrFrame := it.(*headerFrame)
		var sz int64
		for _, f := range hdrFrame.hf {
			if sz += int64(f.Size()); sz > int64(*t.maxSendHeaderListSize) {
				hdrListSizeErr = status.Errorf(codes.Internal, "header list size to send violates the maximum size (%d bytes) set by server", *t.maxSendHeaderListSize)
				return false
			}
		}
		return true
	}
	for {
		success, err := t.controlBuf.executeAndPut(func(it interface{}) bool {
			if !checkForStreamQuota(it) {
				return false
			}
			if !checkForHeaderListSize(it) {
				return false
			}
			return true
		}, hdr)
		if err != nil {
			// Connection closed.
			return nil, &NewStreamError{Err: err, AllowTransparentRetry: true}
		}
		if success {
			break
		}
		if hdrListSizeErr != nil {
			return nil, &NewStreamError{Err: hdrListSizeErr}
		}
		firstTry = false
		select {
		case <-ch:
		case <-ctx.Done():
			return nil, &NewStreamError{Err: ContextErr(ctx.Err())}
		case <-t.goAway:
			return nil, &NewStreamError{Err: errStreamDrain, AllowTransparentRetry: true}
		case <-t.ctx.Done():
			return nil, &NewStreamError{Err: ErrConnClosing, AllowTransparentRetry: true}
		}
	}
	if t.statsHandler != nil {
		header, ok := metadata.FromOutgoingContext(ctx)
		if ok {
			header.Set("user-agent", t.userAgent)
		} else {
			header = metadata.Pairs("user-agent", t.userAgent)
		}
		// Note: The header fields are compressed with hpack after this call returns.
		// No WireLength field is set here.
		outHeader := &stats.OutHeader{
			Client:      true,
			FullMethod:  callHdr.Method,
			RemoteAddr:  t.remoteAddr,
			LocalAddr:   t.localAddr,
			Compression: callHdr.SendCompress,
			Header:      header,
		}
		t.statsHandler.HandleRPC(s.ctx, outHeader)
	}
	return s, nil
}

// CloseStream clears the footprint of a stream when the stream is not needed any more.
// This must not be executed in reader's goroutine.
func (t *http2Client) CloseStream(s *Stream, err error) {
	var (
		rst     bool
		rstCode http2.ErrCode
	)
	if err != nil {
		rst = true
		rstCode = http2.ErrCodeCancel
	}
	t.closeStream(s, err, rst, rstCode, status.Convert(err), nil, false)
}

func (t *http2Client) closeStream(s *Stream, err error, rst bool, rstCode http2.ErrCode, st *status.Status, mdata map[string][]string, eosReceived bool) {
	// Set stream status to done.
	if s.swapState(streamDone) == streamDone {
		// If it was already done, return.  If multiple closeStream calls
		// happen simultaneously, wait for the first to finish.
		<-s.done
		return
	}
	// status and trailers can be updated here without any synchronization because the stream goroutine will
	// only read it after it sees an io.EOF error from read or write and we'll write those errors
	// only after updating this.
	s.status = st
	if len(mdata) > 0 {
		s.trailer = mdata
	}
	if err != nil {
		// This will unblock reads eventually.
		s.write(recvMsg{err: err})
	}
	// If headerChan isn't closed, then close it.
	if atomic.CompareAndSwapUint32(&s.headerChanClosed, 0, 1) {
		s.noHeaders = true
		close(s.headerChan)
	}
	cleanup := &cleanupStream{
		streamID: s.id,
		onWrite: func() {
			t.mu.Lock()
			if t.activeStreams != nil {
				delete(t.activeStreams, s.id)
			}
			t.mu.Unlock()
			if channelz.IsOn() {
				if eosReceived {
					atomic.AddInt64(&t.czData.streamsSucceeded, 1)
				} else {
					atomic.AddInt64(&t.czData.streamsFailed, 1)
				}
			}
		},
		rst:     rst,
		rstCode: rstCode,
	}
	addBackStreamQuota := func(interface{}) bool {
		t.streamQuota++
		if t.streamQuota > 0 && t.waitingStreams > 0 {
			select {
			case t.streamsQuotaAvailable <- struct{}{}:
			default:
			}
		}
		return true
	}
	t.controlBuf.executeAndPut(addBackStreamQuota, cleanup)
	// This will unblock write.
	close(s.done)
	if s.doneFunc != nil {
		s.doneFunc()
	}
}

// Close kicks off the shutdown process of the transport. This should be called
// only once on a transport. Once it is called, the transport should not be
// accessed any more.
//
// This method blocks until the addrConn that initiated this transport is
// re-connected. This happens because t.onClose() begins reconnect logic at the
// addrConn level and blocks until the addrConn is successfully connected.
func (t *http2Client) Close(err error) {
	t.mu.Lock()
	// Make sure we only Close once.
	if t.state == closing {
		t.mu.Unlock()
		return
	}
	// Call t.onClose before setting the state to closing to prevent the client
	// from attempting to create new streams ASAP.
	t.onClose()
	t.state = closing
	streams := t.activeStreams
	t.activeStreams = nil
	if t.kpDormant {
		// If the keepalive goroutine is blocked on this condition variable, we
		// should unblock it so that the goroutine eventually exits.
		t.kpDormancyCond.Signal()
	}
	t.mu.Unlock()
	t.controlBuf.finish()
	t.cancel()
	t.conn.Close()
	channelz.RemoveEntry(t.channelzID)
	// Append info about previous goaways if there were any, since this may be important
	// for understanding the root cause for this connection to be closed.
	_, goAwayDebugMessage := t.GetGoAwayReason()

	var st *status.Status
	if len(goAwayDebugMessage) > 0 {
		st = status.Newf(codes.Unavailable, "closing transport due to: %v, received prior goaway: %v", err, goAwayDebugMessage)
		err = st.Err()
	} else {
		st = status.New(codes.Unavailable, err.Error())
	}

	// Notify all active streams.
	for _, s := range streams {
		t.closeStream(s, err, false, http2.ErrCodeNo, st, nil, false)
	}
	if t.statsHandler != nil {
		connEnd := &stats.ConnEnd{
			Client: true,
		}
		t.statsHandler.HandleConn(t.ctx, connEnd)
	}
}

// GracefulClose sets the state to draining, which prevents new streams from
// being created and causes the transport to be closed when the last active
// stream is closed.  If there are no active streams, the transport is closed
// immediately.  This does nothing if the transport is already draining or
// closing.
func (t *http2Client) GracefulClose() {
	t.mu.Lock()
	// Make sure we move to draining only from active.
	if t.state == draining || t.state == closing {
		t.mu.Unlock()
		return
	}
	t.state = draining
	active := len(t.activeStreams)
	t.mu.Unlock()
	if active == 0 {
		t.Close(ErrConnClosing)
		return
	}
	t.controlBuf.put(&incomingGoAway{})
}

// Write formats the data into HTTP2 data frame(s) and sends it out. The caller
// should proceed only if Write returns nil.
func (t *http2Client) Write(s *Stream, hdr []byte, data []byte, opts *Options) error {
	if opts.Last {
		// If it's the last message, update stream state.
		if !s.compareAndSwapState(streamActive, streamWriteDone) {
			return errStreamDone
		}
	} else if s.getState() != streamActive {
		return errStreamDone
	}
	df := &dataFrame{
		streamID:  s.id,
		endStream: opts.Last,
		h:         hdr,
		d:         data,
	}
	if hdr != nil || data != nil { // If it's not an empty data frame, check quota.
		if err := s.wq.get(int32(len(hdr) + len(data))); err != nil {
			return err
		}
	}
	return t.controlBuf.put(df)
}

func (t *http2Client) getStream(f http2.Frame) *Stream {
	t.mu.Lock()
	s := t.activeStreams[f.Header().StreamID]
	t.mu.Unlock()
	return s
}

// adjustWindow sends out extra window update over the initial window size
// of stream if the application is requesting data larger in size than
// the window.
func (t *http2Client) adjustWindow(s *Stream, n uint32) {
	if w := s.fc.maybeAdjust(n); w > 0 {
		t.controlBuf.put(&outgoingWindowUpdate{streamID: s.id, increment: w})
	}
}

// updateWindow adjusts the inbound quota for the stream.
// Window updates will be sent out when the cumulative quota
// exceeds the corresponding threshold.
func (t *http2Client) updateWindow(s *Stream, n uint32) {
	if w := s.fc.onRead(n); w > 0 {
		t.controlBuf.put(&outgoingWindowUpdate{streamID: s.id, increment: w})
	}
}

// updateFlowControl updates the incoming flow control windows
// for the transport and the stream based on the current bdp
// estimation.
func (t *http2Client) updateFlowControl(n uint32) {
	t.mu.Lock()
	for _, s := range t.activeStreams {
		s.fc.newLimit(n)
	}
	t.mu.Unlock()
	updateIWS := func(interface{}) bool {
		t.initialWindowSize = int32(n)
		return true
	}
	t.controlBuf.executeAndPut(updateIWS, &outgoingWindowUpdate{streamID: 0, increment: t.fc.newLimit(n)})
	t.controlBuf.put(&outgoingSettings{
		ss: []http2.Setting{
			{
				ID:  http2.SettingInitialWindowSize,
				Val: n,
			},
		},
	})
}

func (t *http2Client) handleData(f *http2.DataFrame) {
	size := f.Header().Length
	var sendBDPPing bool
	if t.bdpEst != nil {
		sendBDPPing = t.bdpEst.add(size)
	}
	// Decouple connection's flow control from application's read.
	// An update on connection's flow control should not depend on
	// whether user application has read the data or not. Such a
	// restriction is already imposed on the stream's flow control,
	// and therefore the sender will be blocked anyways.
	// Decoupling the connection flow control will prevent other
	// active(fast) streams from starving in presence of slow or
	// inactive streams.
	//
	if w := t.fc.onData(size); w > 0 {
		t.controlBuf.put(&outgoingWindowUpdate{
			streamID:  0,
			increment: w,
		})
	}
	if sendBDPPing {
		// Avoid excessive ping detection (e.g. in an L7 proxy)
		// by sending a window update prior to the BDP ping.

		if w := t.fc.reset(); w > 0 {
			t.controlBuf.put(&outgoingWindowUpdate{
				streamID:  0,
				increment: w,
			})
		}

		t.controlBuf.put(bdpPing)
	}
	// Select the right stream to dispatch.
	s := t.getStream(f)
	if s == nil {
		return
	}
	if size > 0 {
		if err := s.fc.onData(size); err != nil {
			t.closeStream(s, io.EOF, true, http2.ErrCodeFlowControl, status.New(codes.Internal, err.Error()), nil, false)
			return
		}
		if f.Header().Flags.Has(http2.FlagDataPadded) {
			if w := s.fc.onRead(size - uint32(len(f.Data()))); w > 0 {
				t.controlBuf.put(&outgoingWindowUpdate{s.id, w})
			}
		}
		// TODO(bradfitz, zhaoq): A copy is required here because there is no
		// guarantee f.Data() is consumed before the arrival of next frame.
		// Can this copy be eliminated?
		if len(f.Data()) > 0 {
			buffer := t.bufferPool.get()
			buffer.Reset()
			buffer.Write(f.Data())
			s.write(recvMsg{buffer: buffer})
		}
	}
	// The server has closed the stream without sending trailers.  Record that
	// the read direction is closed, and set the status appropriately.
	if f.StreamEnded() {
		t.closeStream(s, io.EOF, false, http2.ErrCodeNo, status.New(codes.Internal, "server closed the stream without sending trailers"), nil, true)
	}
}

func (t *http2Client) handleRSTStream(f *http2.RSTStreamFrame) {
	s := t.getStream(f)
	if s == nil {
		return
	}
	if f.ErrCode == http2.ErrCodeRefusedStream {
		// The stream was unprocessed by the server.
		atomic.StoreUint32(&s.unprocessed, 1)
	}
	statusCode, ok := http2ErrConvTab[f.ErrCode]
	if !ok {
		if logger.V(logLevel) {
			logger.Warningf("transport: http2Client.handleRSTStream found no mapped gRPC status for the received http2 error %v", f.ErrCode)
		}
		statusCode = codes.Unknown
	}
	if statusCode == codes.Canceled {
		if d, ok := s.ctx.Deadline(); ok && !d.After(time.Now()) {
			// Our deadline was already exceeded, and that was likely the cause
			// of this cancelation.  Alter the status code accordingly.
			statusCode = codes.DeadlineExceeded
		}
	}
	t.closeStream(s, io.EOF, false, http2.ErrCodeNo, status.Newf(statusCode, "stream terminated by RST_STREAM with error code: %v", f.ErrCode), nil, false)
}

func (t *http2Client) handleSettings(f *http2.SettingsFrame, isFirst bool) {
	if f.IsAck() {
		return
	}
	var maxStreams *uint32
	var ss []http2.Setting
	var updateFuncs []func()
	f.ForeachSetting(func(s http2.Setting) error {
		switch s.ID {
		case http2.SettingMaxConcurrentStreams:
			maxStreams = new(uint32)
			*maxStreams = s.Val
		case http2.SettingMaxHeaderListSize:
			updateFuncs = append(updateFuncs, func() {
				t.maxSendHeaderListSize = new(uint32)
				*t.maxSendHeaderListSize = s.Val
			})
		default:
			ss = append(ss, s)
		}
		return nil
	})
	if isFirst && maxStreams == nil {
		maxStreams = new(uint32)
		*maxStreams = math.MaxUint32
	}
	sf := &incomingSettings{
		ss: ss,
	}
	if maxStreams != nil {
		updateStreamQuota := func() {
			delta := int64(*maxStreams) - int64(t.maxConcurrentStreams)
			t.maxConcurrentStreams = *maxStreams
			t.streamQuota += delta
			if delta > 0 && t.waitingStreams > 0 {
				close(t.streamsQuotaAvailable) // wake all of them up.
				t.streamsQuotaAvailable = make(chan struct{}, 1)
			}
		}
		updateFuncs = append(updateFuncs, updateStreamQuota)
	}
	t.controlBuf.executeAndPut(func(interface{}) bool {
		for _, f := range updateFuncs {
			f()
		}
		return true
	}, sf)
}

func (t *http2Client) handlePing(f *http2.PingFrame) {
	if f.IsAck() {
		// Maybe it's a BDP ping.
		if t.bdpEst != nil {
			t.bdpEst.calculate(f.Data)
		}
		return
	}
	pingAck := &ping{ack: true}
	copy(pingAck.data[:], f.Data[:])
	t.controlBuf.put(pingAck)
}

func (t *http2Client) handleGoAway(f *http2.GoAwayFrame) {
	t.mu.Lock()
	if t.state == closing {
		t.mu.Unlock()
		return
	}
	if f.ErrCode == http2.ErrCodeEnhanceYourCalm {
		if logger.V(logLevel) {
			logger.Infof("Client received GoAway with http2.ErrCodeEnhanceYourCalm.")
		}
	}
	id := f.LastStreamID
	if id > 0 && id%2 == 0 {
		t.mu.Unlock()
		t.Close(connectionErrorf(true, nil, "received goaway with non-zero even-numbered numbered stream id: %v", id))
		return
	}
	// A client can receive multiple GoAways from the server (see
	// https://github.com/grpc/grpc-go/issues/1387).  The idea is that the first
	// GoAway will be sent with an ID of MaxInt32 and the second GoAway will be
	// sent after an RTT delay with the ID of the last stream the server will
	// process.
	//
	// Therefore, when we get the first GoAway we don't necessarily close any
	// streams. While in case of second GoAway we close all streams created after
	// the GoAwayId. This way streams that were in-flight while the GoAway from
	// server was being sent don't get killed.
	select {
	case <-t.goAway: // t.goAway has been closed (i.e.,multiple GoAways).
		// If there are multiple GoAways the first one should always have an ID greater than the following ones.
		if id > t.prevGoAwayID {
			t.mu.Unlock()
			t.Close(connectionErrorf(true, nil, "received goaway with stream id: %v, which exceeds stream id of previous goaway: %v", id, t.prevGoAwayID))
			return
		}
	default:
		t.setGoAwayReason(f)
		close(t.goAway)
		t.controlBuf.put(&incomingGoAway{})
		// Notify the clientconn about the GOAWAY before we set the state to
		// draining, to allow the client to stop attempting to create streams
		// before disallowing new streams on this connection.
		t.onGoAway(t.goAwayReason)
		t.state = draining
	}
	// All streams with IDs greater than the GoAwayId
	// and smaller than the previous GoAway ID should be killed.
	upperLimit := t.prevGoAwayID
	if upperLimit == 0 { // This is the first GoAway Frame.
		upperLimit = math.MaxUint32 // Kill all streams after the GoAway ID.
	}
	for streamID, stream := range t.activeStreams {
		if streamID > id && streamID <= upperLimit {
			// The stream was unprocessed by the server.
			atomic.StoreUint32(&stream.unprocessed, 1)
			t.closeStream(stream, errStreamDrain, false, http2.ErrCodeNo, statusGoAway, nil, false)
		}
	}
	t.prevGoAwayID = id
	active := len(t.activeStreams)
	t.mu.Unlock()
	if active == 0 {
		t.Close(connectionErrorf(true, nil, "received goaway and there are no active streams"))
	}
}

// setGoAwayReason sets the value of t.goAwayReason based
// on the GoAway frame received.
// It expects a lock on transport's mutext to be held by
// the caller.
func (t *http2Client) setGoAwayReason(f *http2.GoAwayFrame) {
	t.goAwayReason = GoAwayNoReason
	switch f.ErrCode {
	case http2.ErrCodeEnhanceYourCalm:
		if string(f.DebugData()) == "too_many_pings" {
			t.goAwayReason = GoAwayTooManyPings
		}
	}
	if len(f.DebugData()) == 0 {
		t.goAwayDebugMessage = fmt.Sprintf("code: %s", f.ErrCode)
	} else {
		t.goAwayDebugMessage = fmt.Sprintf("code: %s, debug data: %q", f.ErrCode, string(f.DebugData()))
	}
}

func (t *http2Client) GetGoAwayReason() (GoAwayReason, string) {
	t.mu.Lock()
	defer t.mu.Unlock()
	return t.goAwayReason, t.goAwayDebugMessage
}

func (t *http2Client) handleWindowUpdate(f *http2.WindowUpdateFrame) {
	t.controlBuf.put(&incomingWindowUpdate{
		streamID:  f.Header().StreamID,
		increment: f.Increment,
	})
}

// operateHeaders takes action on the decoded headers.
func (t *http2Client) operateHeaders(frame *http2.MetaHeadersFrame) {
	s := t.getStream(frame)
	if s == nil {
		return
	}
	endStream := frame.StreamEnded()
	atomic.StoreUint32(&s.bytesReceived, 1)
	initialHeader := atomic.LoadUint32(&s.headerChanClosed) == 0

	if !initialHeader && !endStream {
		// As specified by gRPC over HTTP2, a HEADERS frame (and associated CONTINUATION frames) can only appear at the start or end of a stream. Therefore, second HEADERS frame must have EOS bit set.
		st := status.New(codes.Internal, "a HEADERS frame cannot appear in the middle of a stream")
		t.closeStream(s, st.Err(), true, http2.ErrCodeProtocol, st, nil, false)
		return
	}

<<<<<<< HEAD
	state := &decodeState{}
	// Initialize isGRPC value to be !initialHeader, since if a gRPC Response-Headers has already been received, then it means that the peer is speaking gRPC and we are in gRPC mode.
	state.data.isGRPC = !initialHeader
	if h2code, err := state.decodeHeader(frame); err != nil {
		t.closeStream(s, err, true, h2code, status.Convert(err), nil, endStream)
=======
	// frame.Truncated is set to true when framer detects that the current header
	// list size hits MaxHeaderListSize limit.
	if frame.Truncated {
		se := status.New(codes.Internal, "peer header list size exceeded limit")
		t.closeStream(s, se.Err(), true, http2.ErrCodeFrameSize, se, nil, endStream)
>>>>>>> 5d1df8cc
		return
	}

	var (
		// If a gRPC Response-Headers has already been received, then it means
		// that the peer is speaking gRPC and we are in gRPC mode.
		isGRPC         = !initialHeader
		mdata          = make(map[string][]string)
		contentTypeErr = "malformed header: missing HTTP content-type"
		grpcMessage    string
		statusGen      *status.Status
		recvCompress   string
		httpStatusCode *int
		httpStatusErr  string
		rawStatusCode  = codes.Unknown
		// headerError is set if an error is encountered while parsing the headers
		headerError string
	)

	if initialHeader {
		httpStatusErr = "malformed header: missing HTTP status"
	}

	for _, hf := range frame.Fields {
		switch hf.Name {
		case "content-type":
			if _, validContentType := grpcutil.ContentSubtype(hf.Value); !validContentType {
				contentTypeErr = fmt.Sprintf("transport: received unexpected content-type %q", hf.Value)
				break
			}
			contentTypeErr = ""
			mdata[hf.Name] = append(mdata[hf.Name], hf.Value)
			isGRPC = true
		case "grpc-encoding":
			recvCompress = hf.Value
		case "grpc-status":
			code, err := strconv.ParseInt(hf.Value, 10, 32)
			if err != nil {
				se := status.New(codes.Internal, fmt.Sprintf("transport: malformed grpc-status: %v", err))
				t.closeStream(s, se.Err(), true, http2.ErrCodeProtocol, se, nil, endStream)
				return
			}
			rawStatusCode = codes.Code(uint32(code))
		case "grpc-message":
			grpcMessage = decodeGrpcMessage(hf.Value)
		case "grpc-status-details-bin":
			var err error
			statusGen, err = decodeGRPCStatusDetails(hf.Value)
			if err != nil {
				headerError = fmt.Sprintf("transport: malformed grpc-status-details-bin: %v", err)
			}
		case ":status":
			if hf.Value == "200" {
				httpStatusErr = ""
				statusCode := 200
				httpStatusCode = &statusCode
				break
			}

			c, err := strconv.ParseInt(hf.Value, 10, 32)
			if err != nil {
				se := status.New(codes.Internal, fmt.Sprintf("transport: malformed http-status: %v", err))
				t.closeStream(s, se.Err(), true, http2.ErrCodeProtocol, se, nil, endStream)
				return
			}
			statusCode := int(c)
			httpStatusCode = &statusCode

			httpStatusErr = fmt.Sprintf(
				"unexpected HTTP status code received from server: %d (%s)",
				statusCode,
				http.StatusText(statusCode),
			)
		default:
			if isReservedHeader(hf.Name) && !isWhitelistedHeader(hf.Name) {
				break
			}
			v, err := decodeMetadataHeader(hf.Name, hf.Value)
			if err != nil {
				headerError = fmt.Sprintf("transport: malformed %s: %v", hf.Name, err)
				logger.Warningf("Failed to decode metadata header (%q, %q): %v", hf.Name, hf.Value, err)
				break
			}
			mdata[hf.Name] = append(mdata[hf.Name], v)
		}
	}

	if !isGRPC || httpStatusErr != "" {
		var code = codes.Internal // when header does not include HTTP status, return INTERNAL

		if httpStatusCode != nil {
			var ok bool
			code, ok = HTTPStatusConvTab[*httpStatusCode]
			if !ok {
				code = codes.Unknown
			}
		}
		var errs []string
		if httpStatusErr != "" {
			errs = append(errs, httpStatusErr)
		}
		if contentTypeErr != "" {
			errs = append(errs, contentTypeErr)
		}
		// Verify the HTTP response is a 200.
		se := status.New(code, strings.Join(errs, "; "))
		t.closeStream(s, se.Err(), true, http2.ErrCodeProtocol, se, nil, endStream)
		return
	}

	if headerError != "" {
		se := status.New(codes.Internal, headerError)
		t.closeStream(s, se.Err(), true, http2.ErrCodeProtocol, se, nil, endStream)
		return
	}

	isHeader := false

	// If headerChan hasn't been closed yet
	if atomic.CompareAndSwapUint32(&s.headerChanClosed, 0, 1) {
		s.headerValid = true
		if !endStream {
			// HEADERS frame block carries a Response-Headers.
			isHeader = true
			// These values can be set without any synchronization because
			// stream goroutine will read it only after seeing a closed
			// headerChan which we'll close after setting this.
			s.recvCompress = recvCompress
			if len(mdata) > 0 {
				s.header = mdata
			}
		} else {
			// HEADERS frame block carries a Trailers-Only.
			s.noHeaders = true
		}
		close(s.headerChan)
	}

	if t.statsHandler != nil {
		if isHeader {
			inHeader := &stats.InHeader{
				Client:      true,
				WireLength:  int(frame.Header().Length),
				Header:      metadata.MD(mdata).Copy(),
				Compression: s.recvCompress,
			}
			t.statsHandler.HandleRPC(s.ctx, inHeader)
		} else {
			inTrailer := &stats.InTrailer{
				Client:     true,
				WireLength: int(frame.Header().Length),
				Trailer:    metadata.MD(mdata).Copy(),
			}
			t.statsHandler.HandleRPC(s.ctx, inTrailer)
		}
	}

	if !endStream {
		return
	}

	if statusGen == nil {
		statusGen = status.New(rawStatusCode, grpcMessage)
	}

	// if client received END_STREAM from server while stream was still active, send RST_STREAM
	rst := s.getState() == streamActive
	t.closeStream(s, io.EOF, rst, http2.ErrCodeNo, statusGen, mdata, true)
}

// reader runs as a separate goroutine in charge of reading data from network
// connection.
//
// TODO(zhaoq): currently one reader per transport. Investigate whether this is
// optimal.
// TODO(zhaoq): Check the validity of the incoming frame sequence.
func (t *http2Client) reader() {
	defer close(t.readerDone)
	// Check the validity of server preface.
	frame, err := t.framer.fr.ReadFrame()
	if err != nil {
		err = connectionErrorf(true, err, "error reading server preface: %v", err)
		t.Close(err) // this kicks off resetTransport, so must be last before return
		return
	}
	t.conn.SetReadDeadline(time.Time{}) // reset deadline once we get the settings frame (we didn't time out, yay!)
	if t.keepaliveEnabled {
		atomic.StoreInt64(&t.lastRead, time.Now().UnixNano())
	}
	sf, ok := frame.(*http2.SettingsFrame)
	if !ok {
		// this kicks off resetTransport, so must be last before return
		t.Close(connectionErrorf(true, nil, "initial http2 frame from server is not a settings frame: %T", frame))
		return
	}
	t.onPrefaceReceipt()
	t.handleSettings(sf, true)

	// loop to keep reading incoming messages on this transport.
	for {
		t.controlBuf.throttle()
		frame, err := t.framer.fr.ReadFrame()
		if t.keepaliveEnabled {
			atomic.StoreInt64(&t.lastRead, time.Now().UnixNano())
		}
		if err != nil {
			// Abort an active stream if the http2.Framer returns a
			// http2.StreamError. This can happen only if the server's response
			// is malformed http2.
			if se, ok := err.(http2.StreamError); ok {
				t.mu.Lock()
				s := t.activeStreams[se.StreamID]
				t.mu.Unlock()
				if s != nil {
					// use error detail to provide better err message
					code := http2ErrConvTab[se.Code]
					errorDetail := t.framer.fr.ErrorDetail()
					var msg string
					if errorDetail != nil {
						msg = errorDetail.Error()
					} else {
						msg = "received invalid frame"
					}
					t.closeStream(s, status.Error(code, msg), true, http2.ErrCodeProtocol, status.New(code, msg), nil, false)
				}
				continue
			} else {
				// Transport error.
				t.Close(connectionErrorf(true, err, "error reading from server: %v", err))
				return
			}
		}
		switch frame := frame.(type) {
		case *http2.MetaHeadersFrame:
			t.operateHeaders(frame)
		case *http2.DataFrame:
			t.handleData(frame)
		case *http2.RSTStreamFrame:
			t.handleRSTStream(frame)
		case *http2.SettingsFrame:
			t.handleSettings(frame, false)
		case *http2.PingFrame:
			t.handlePing(frame)
		case *http2.GoAwayFrame:
			t.handleGoAway(frame)
		case *http2.WindowUpdateFrame:
			t.handleWindowUpdate(frame)
		default:
			if logger.V(logLevel) {
				logger.Errorf("transport: http2Client.reader got unhandled frame type %v.", frame)
			}
		}
	}
}

func minTime(a, b time.Duration) time.Duration {
	if a < b {
		return a
	}
	return b
}

// keepalive running in a separate goroutine makes sure the connection is alive by sending pings.
func (t *http2Client) keepalive() {
	p := &ping{data: [8]byte{}}
	// True iff a ping has been sent, and no data has been received since then.
	outstandingPing := false
	// Amount of time remaining before which we should receive an ACK for the
	// last sent ping.
	timeoutLeft := time.Duration(0)
	// Records the last value of t.lastRead before we go block on the timer.
	// This is required to check for read activity since then.
	prevNano := time.Now().UnixNano()
	timer := time.NewTimer(t.kp.Time)
	for {
		select {
		case <-timer.C:
			lastRead := atomic.LoadInt64(&t.lastRead)
			if lastRead > prevNano {
				// There has been read activity since the last time we were here.
				outstandingPing = false
				// Next timer should fire at kp.Time seconds from lastRead time.
				timer.Reset(time.Duration(lastRead) + t.kp.Time - time.Duration(time.Now().UnixNano()))
				prevNano = lastRead
				continue
			}
			if outstandingPing && timeoutLeft <= 0 {
				t.Close(connectionErrorf(true, nil, "keepalive ping failed to receive ACK within timeout"))
				return
			}
			t.mu.Lock()
			if t.state == closing {
				// If the transport is closing, we should exit from the
				// keepalive goroutine here. If not, we could have a race
				// between the call to Signal() from Close() and the call to
				// Wait() here, whereby the keepalive goroutine ends up
				// blocking on the condition variable which will never be
				// signalled again.
				t.mu.Unlock()
				return
			}
			if len(t.activeStreams) < 1 && !t.kp.PermitWithoutStream {
				// If a ping was sent out previously (because there were active
				// streams at that point) which wasn't acked and its timeout
				// hadn't fired, but we got here and are about to go dormant,
				// we should make sure that we unconditionally send a ping once
				// we awaken.
				outstandingPing = false
				t.kpDormant = true
				t.kpDormancyCond.Wait()
			}
			t.kpDormant = false
			t.mu.Unlock()

			// We get here either because we were dormant and a new stream was
			// created which unblocked the Wait() call, or because the
			// keepalive timer expired. In both cases, we need to send a ping.
			if !outstandingPing {
				if channelz.IsOn() {
					atomic.AddInt64(&t.czData.kpCount, 1)
				}
				t.controlBuf.put(p)
				timeoutLeft = t.kp.Timeout
				outstandingPing = true
			}
			// The amount of time to sleep here is the minimum of kp.Time and
			// timeoutLeft. This will ensure that we wait only for kp.Time
			// before sending out the next ping (for cases where the ping is
			// acked).
			sleepDuration := minTime(t.kp.Time, timeoutLeft)
			timeoutLeft -= sleepDuration
			timer.Reset(sleepDuration)
		case <-t.ctx.Done():
			if !timer.Stop() {
				<-timer.C
			}
			return
		}
	}
}

func (t *http2Client) Error() <-chan struct{} {
	return t.ctx.Done()
}

func (t *http2Client) GoAway() <-chan struct{} {
	return t.goAway
}

func (t *http2Client) ChannelzMetric() *channelz.SocketInternalMetric {
	s := channelz.SocketInternalMetric{
		StreamsStarted:                  atomic.LoadInt64(&t.czData.streamsStarted),
		StreamsSucceeded:                atomic.LoadInt64(&t.czData.streamsSucceeded),
		StreamsFailed:                   atomic.LoadInt64(&t.czData.streamsFailed),
		MessagesSent:                    atomic.LoadInt64(&t.czData.msgSent),
		MessagesReceived:                atomic.LoadInt64(&t.czData.msgRecv),
		KeepAlivesSent:                  atomic.LoadInt64(&t.czData.kpCount),
		LastLocalStreamCreatedTimestamp: time.Unix(0, atomic.LoadInt64(&t.czData.lastStreamCreatedTime)),
		LastMessageSentTimestamp:        time.Unix(0, atomic.LoadInt64(&t.czData.lastMsgSentTime)),
		LastMessageReceivedTimestamp:    time.Unix(0, atomic.LoadInt64(&t.czData.lastMsgRecvTime)),
		LocalFlowControlWindow:          int64(t.fc.getSize()),
		SocketOptions:                   channelz.GetSocketOption(t.conn),
		LocalAddr:                       t.localAddr,
		RemoteAddr:                      t.remoteAddr,
		// RemoteName :
	}
	if au, ok := t.authInfo.(credentials.ChannelzSecurityInfo); ok {
		s.Security = au.GetSecurityValue()
	}
	s.RemoteFlowControlWindow = t.getOutFlowWindow()
	return &s
}

func (t *http2Client) RemoteAddr() net.Addr { return t.remoteAddr }

func (t *http2Client) IncrMsgSent() {
	atomic.AddInt64(&t.czData.msgSent, 1)
	atomic.StoreInt64(&t.czData.lastMsgSentTime, time.Now().UnixNano())
}

func (t *http2Client) IncrMsgRecv() {
	atomic.AddInt64(&t.czData.msgRecv, 1)
	atomic.StoreInt64(&t.czData.lastMsgRecvTime, time.Now().UnixNano())
}

func (t *http2Client) getOutFlowWindow() int64 {
	resp := make(chan uint32, 1)
	timer := time.NewTimer(time.Second)
	defer timer.Stop()
	t.controlBuf.put(&outFlowControlSizeRequest{resp})
	select {
	case sz := <-resp:
		return int64(sz)
	case <-t.ctxDone:
		return -1
	case <-timer.C:
		return -2
	}
}<|MERGE_RESOLUTION|>--- conflicted
+++ resolved
@@ -1289,19 +1289,11 @@
 		return
 	}
 
-<<<<<<< HEAD
-	state := &decodeState{}
-	// Initialize isGRPC value to be !initialHeader, since if a gRPC Response-Headers has already been received, then it means that the peer is speaking gRPC and we are in gRPC mode.
-	state.data.isGRPC = !initialHeader
-	if h2code, err := state.decodeHeader(frame); err != nil {
-		t.closeStream(s, err, true, h2code, status.Convert(err), nil, endStream)
-=======
 	// frame.Truncated is set to true when framer detects that the current header
 	// list size hits MaxHeaderListSize limit.
 	if frame.Truncated {
 		se := status.New(codes.Internal, "peer header list size exceeded limit")
 		t.closeStream(s, se.Err(), true, http2.ErrCodeFrameSize, se, nil, endStream)
->>>>>>> 5d1df8cc
 		return
 	}
 
