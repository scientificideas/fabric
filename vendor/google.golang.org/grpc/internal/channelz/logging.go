/*
 *
 * Copyright 2020 gRPC authors.
 *
 * Licensed under the Apache License, Version 2.0 (the "License");
 * you may not use this file except in compliance with the License.
 * You may obtain a copy of the License at
 *
 *     http://www.apache.org/licenses/LICENSE-2.0
 *
 * Unless required by applicable law or agreed to in writing, software
 * distributed under the License is distributed on an "AS IS" BASIS,
 * WITHOUT WARRANTIES OR CONDITIONS OF ANY KIND, either express or implied.
 * See the License for the specific language governing permissions and
 * limitations under the License.
 *
 */

package channelz

import (
	"fmt"

	"google.golang.org/grpc/grpclog"
)

var logger = grpclog.Component("channelz")

func withParens(id *Identifier) string {
	return "[" + id.String() + "] "
}

// Info logs and adds a trace event if channelz is on.
<<<<<<< HEAD
func Info(l grpclog.DepthLoggerV2, id int64, args ...interface{}) {
	if IsOn() {
		AddTraceEvent(l, id, 1, &TraceEventDesc{
			Desc:     fmt.Sprint(args...),
			Severity: CtInfo,
		})
	} else {
		l.InfoDepth(1, args...)
	}
}

// Infof logs and adds a trace event if channelz is on.
func Infof(l grpclog.DepthLoggerV2, id int64, format string, args ...interface{}) {
	msg := fmt.Sprintf(format, args...)
	if IsOn() {
		AddTraceEvent(l, id, 1, &TraceEventDesc{
			Desc:     msg,
			Severity: CtInfo,
		})
	} else {
		l.InfoDepth(1, msg)
	}
=======
func Info(l grpclog.DepthLoggerV2, id *Identifier, args ...interface{}) {
	AddTraceEvent(l, id, 1, &TraceEventDesc{
		Desc:     fmt.Sprint(args...),
		Severity: CtInfo,
	})
}

// Infof logs and adds a trace event if channelz is on.
func Infof(l grpclog.DepthLoggerV2, id *Identifier, format string, args ...interface{}) {
	AddTraceEvent(l, id, 1, &TraceEventDesc{
		Desc:     fmt.Sprintf(format, args...),
		Severity: CtInfo,
	})
>>>>>>> 5d1df8cc
}

// Warning logs and adds a trace event if channelz is on.
func Warning(l grpclog.DepthLoggerV2, id *Identifier, args ...interface{}) {
	AddTraceEvent(l, id, 1, &TraceEventDesc{
		Desc:     fmt.Sprint(args...),
		Severity: CtWarning,
	})
}

// Warningf logs and adds a trace event if channelz is on.
func Warningf(l grpclog.DepthLoggerV2, id *Identifier, format string, args ...interface{}) {
	AddTraceEvent(l, id, 1, &TraceEventDesc{
		Desc:     fmt.Sprintf(format, args...),
		Severity: CtWarning,
	})
}

// Error logs and adds a trace event if channelz is on.
func Error(l grpclog.DepthLoggerV2, id *Identifier, args ...interface{}) {
	AddTraceEvent(l, id, 1, &TraceEventDesc{
		Desc:     fmt.Sprint(args...),
		Severity: CtError,
	})
}

// Errorf logs and adds a trace event if channelz is on.
func Errorf(l grpclog.DepthLoggerV2, id *Identifier, format string, args ...interface{}) {
	AddTraceEvent(l, id, 1, &TraceEventDesc{
		Desc:     fmt.Sprintf(format, args...),
		Severity: CtError,
	})
}<|MERGE_RESOLUTION|>--- conflicted
+++ resolved
@@ -31,30 +31,6 @@
 }
 
 // Info logs and adds a trace event if channelz is on.
-<<<<<<< HEAD
-func Info(l grpclog.DepthLoggerV2, id int64, args ...interface{}) {
-	if IsOn() {
-		AddTraceEvent(l, id, 1, &TraceEventDesc{
-			Desc:     fmt.Sprint(args...),
-			Severity: CtInfo,
-		})
-	} else {
-		l.InfoDepth(1, args...)
-	}
-}
-
-// Infof logs and adds a trace event if channelz is on.
-func Infof(l grpclog.DepthLoggerV2, id int64, format string, args ...interface{}) {
-	msg := fmt.Sprintf(format, args...)
-	if IsOn() {
-		AddTraceEvent(l, id, 1, &TraceEventDesc{
-			Desc:     msg,
-			Severity: CtInfo,
-		})
-	} else {
-		l.InfoDepth(1, msg)
-	}
-=======
 func Info(l grpclog.DepthLoggerV2, id *Identifier, args ...interface{}) {
 	AddTraceEvent(l, id, 1, &TraceEventDesc{
 		Desc:     fmt.Sprint(args...),
@@ -68,7 +44,6 @@
 		Desc:     fmt.Sprintf(format, args...),
 		Severity: CtInfo,
 	})
->>>>>>> 5d1df8cc
 }
 
 // Warning logs and adds a trace event if channelz is on.
