/*
 *
 * Copyright 2018 gRPC authors.
 *
 * Licensed under the Apache License, Version 2.0 (the "License");
 * you may not use this file except in compliance with the License.
 * You may obtain a copy of the License at
 *
 *     http://www.apache.org/licenses/LICENSE-2.0
 *
 * Unless required by applicable law or agreed to in writing, software
 * distributed under the License is distributed on an "AS IS" BASIS,
 * WITHOUT WARRANTIES OR CONDITIONS OF ANY KIND, either express or implied.
 * See the License for the specific language governing permissions and
 * limitations under the License.
 *
 */

// Package channelz defines APIs for enabling channelz service, entry
// registration/deletion, and accessing channelz data. It also defines channelz
// metric struct formats.
//
// All APIs in this package are experimental.
package channelz

import (
	"context"
	"errors"
	"fmt"
	"sort"
	"sync"
	"sync/atomic"
	"time"

	"google.golang.org/grpc/grpclog"
)

const (
	defaultMaxTraceEntry int32 = 30
)

var (
	db    dbWrapper
	idGen idGenerator
	// EntryPerPage defines the number of channelz entries to be shown on a web page.
	EntryPerPage  = int64(50)
	curState      int32
	maxTraceEntry = defaultMaxTraceEntry
)

// TurnOn turns on channelz data collection.
func TurnOn() {
	if !IsOn() {
		db.set(newChannelMap())
		idGen.reset()
		atomic.StoreInt32(&curState, 1)
	}
}

// IsOn returns whether channelz data collection is on.
func IsOn() bool {
	return atomic.CompareAndSwapInt32(&curState, 1, 1)
}

// SetMaxTraceEntry sets maximum number of trace entry per entity (i.e. channel/subchannel).
// Setting it to 0 will disable channel tracing.
func SetMaxTraceEntry(i int32) {
	atomic.StoreInt32(&maxTraceEntry, i)
}

// ResetMaxTraceEntryToDefault resets the maximum number of trace entry per entity to default.
func ResetMaxTraceEntryToDefault() {
	atomic.StoreInt32(&maxTraceEntry, defaultMaxTraceEntry)
}

func getMaxTraceEntry() int {
	i := atomic.LoadInt32(&maxTraceEntry)
	return int(i)
}

// dbWarpper wraps around a reference to internal channelz data storage, and
// provide synchronized functionality to set and get the reference.
type dbWrapper struct {
	mu sync.RWMutex
	DB *channelMap
}

func (d *dbWrapper) set(db *channelMap) {
	d.mu.Lock()
	d.DB = db
	d.mu.Unlock()
}

func (d *dbWrapper) get() *channelMap {
	d.mu.RLock()
	defer d.mu.RUnlock()
	return d.DB
}

// NewChannelzStorageForTesting initializes channelz data storage and id
// generator for testing purposes.
//
// Returns a cleanup function to be invoked by the test, which waits for up to
// 10s for all channelz state to be reset by the grpc goroutines when those
// entities get closed. This cleanup function helps with ensuring that tests
// don't mess up each other.
func NewChannelzStorageForTesting() (cleanup func() error) {
	db.set(newChannelMap())
	idGen.reset()

	return func() error {
		cm := db.get()
		if cm == nil {
			return nil
		}

		ctx, cancel := context.WithTimeout(context.Background(), 10*time.Second)
		defer cancel()
		ticker := time.NewTicker(10 * time.Millisecond)
		defer ticker.Stop()
		for {
			cm.mu.RLock()
			topLevelChannels, servers, channels, subChannels, listenSockets, normalSockets := len(cm.topLevelChannels), len(cm.servers), len(cm.channels), len(cm.subChannels), len(cm.listenSockets), len(cm.normalSockets)
			cm.mu.RUnlock()

			if err := ctx.Err(); err != nil {
				return fmt.Errorf("after 10s the channelz map has not been cleaned up yet, topchannels: %d, servers: %d, channels: %d, subchannels: %d, listen sockets: %d, normal sockets: %d", topLevelChannels, servers, channels, subChannels, listenSockets, normalSockets)
			}
			if topLevelChannels == 0 && servers == 0 && channels == 0 && subChannels == 0 && listenSockets == 0 && normalSockets == 0 {
				return nil
			}
			<-ticker.C
		}
	}
}

// GetTopChannels returns a slice of top channel's ChannelMetric, along with a
// boolean indicating whether there's more top channels to be queried for.
//
// The arg id specifies that only top channel with id at or above it will be included
// in the result. The returned slice is up to a length of the arg maxResults or
// EntryPerPage if maxResults is zero, and is sorted in ascending id order.
func GetTopChannels(id int64, maxResults int64) ([]*ChannelMetric, bool) {
	return db.get().GetTopChannels(id, maxResults)
}

// GetServers returns a slice of server's ServerMetric, along with a
// boolean indicating whether there's more servers to be queried for.
//
// The arg id specifies that only server with id at or above it will be included
// in the result. The returned slice is up to a length of the arg maxResults or
// EntryPerPage if maxResults is zero, and is sorted in ascending id order.
func GetServers(id int64, maxResults int64) ([]*ServerMetric, bool) {
	return db.get().GetServers(id, maxResults)
}

// GetServerSockets returns a slice of server's (identified by id) normal socket's
// SocketMetric, along with a boolean indicating whether there's more sockets to
// be queried for.
//
// The arg startID specifies that only sockets with id at or above it will be
// included in the result. The returned slice is up to a length of the arg maxResults
// or EntryPerPage if maxResults is zero, and is sorted in ascending id order.
func GetServerSockets(id int64, startID int64, maxResults int64) ([]*SocketMetric, bool) {
	return db.get().GetServerSockets(id, startID, maxResults)
}

// GetChannel returns the ChannelMetric for the channel (identified by id).
func GetChannel(id int64) *ChannelMetric {
	return db.get().GetChannel(id)
}

// GetSubChannel returns the SubChannelMetric for the subchannel (identified by id).
func GetSubChannel(id int64) *SubChannelMetric {
	return db.get().GetSubChannel(id)
}

// GetSocket returns the SocketInternalMetric for the socket (identified by id).
func GetSocket(id int64) *SocketMetric {
	return db.get().GetSocket(id)
}

// GetServer returns the ServerMetric for the server (identified by id).
func GetServer(id int64) *ServerMetric {
	return db.get().GetServer(id)
}

// RegisterChannel registers the given channel c in the channelz database with
// ref as its reference name, and adds it to the child list of its parent
// (identified by pid). pid == nil means no parent.
//
// Returns a unique channelz identifier assigned to this channel.
//
// If channelz is not turned ON, the channelz database is not mutated.
func RegisterChannel(c Channel, pid *Identifier, ref string) *Identifier {
	id := idGen.genID()
	var parent int64
	isTopChannel := true
	if pid != nil {
		isTopChannel = false
		parent = pid.Int()
	}

	if !IsOn() {
		return newIdentifer(RefChannel, id, pid)
	}

	cn := &channel{
		refName:     ref,
		c:           c,
		subChans:    make(map[int64]string),
		nestedChans: make(map[int64]string),
		id:          id,
		pid:         parent,
		trace:       &channelTrace{createdTime: time.Now(), events: make([]*TraceEvent, 0, getMaxTraceEntry())},
	}
	db.get().addChannel(id, cn, isTopChannel, parent)
	return newIdentifer(RefChannel, id, pid)
}

// RegisterSubChannel registers the given subChannel c in the channelz database
// with ref as its reference name, and adds it to the child list of its parent
// (identified by pid).
//
// Returns a unique channelz identifier assigned to this subChannel.
//
// If channelz is not turned ON, the channelz database is not mutated.
func RegisterSubChannel(c Channel, pid *Identifier, ref string) (*Identifier, error) {
	if pid == nil {
		return nil, errors.New("a SubChannel's parent id cannot be nil")
	}
	id := idGen.genID()
	if !IsOn() {
		return newIdentifer(RefSubChannel, id, pid), nil
	}

	sc := &subChannel{
		refName: ref,
		c:       c,
		sockets: make(map[int64]string),
		id:      id,
		pid:     pid.Int(),
		trace:   &channelTrace{createdTime: time.Now(), events: make([]*TraceEvent, 0, getMaxTraceEntry())},
	}
	db.get().addSubChannel(id, sc, pid.Int())
	return newIdentifer(RefSubChannel, id, pid), nil
}

// RegisterServer registers the given server s in channelz database. It returns
// the unique channelz tracking id assigned to this server.
//
// If channelz is not turned ON, the channelz database is not mutated.
func RegisterServer(s Server, ref string) *Identifier {
	id := idGen.genID()
	if !IsOn() {
		return newIdentifer(RefServer, id, nil)
	}

	svr := &server{
		refName:       ref,
		s:             s,
		sockets:       make(map[int64]string),
		listenSockets: make(map[int64]string),
		id:            id,
	}
	db.get().addServer(id, svr)
	return newIdentifer(RefServer, id, nil)
}

// RegisterListenSocket registers the given listen socket s in channelz database
// with ref as its reference name, and add it to the child list of its parent
// (identified by pid). It returns the unique channelz tracking id assigned to
// this listen socket.
//
// If channelz is not turned ON, the channelz database is not mutated.
func RegisterListenSocket(s Socket, pid *Identifier, ref string) (*Identifier, error) {
	if pid == nil {
		return nil, errors.New("a ListenSocket's parent id cannot be 0")
	}
	id := idGen.genID()
	if !IsOn() {
		return newIdentifer(RefListenSocket, id, pid), nil
	}

	ls := &listenSocket{refName: ref, s: s, id: id, pid: pid.Int()}
	db.get().addListenSocket(id, ls, pid.Int())
	return newIdentifer(RefListenSocket, id, pid), nil
}

// RegisterNormalSocket registers the given normal socket s in channelz database
// with ref as its reference name, and adds it to the child list of its parent
// (identified by pid). It returns the unique channelz tracking id assigned to
// this normal socket.
//
// If channelz is not turned ON, the channelz database is not mutated.
func RegisterNormalSocket(s Socket, pid *Identifier, ref string) (*Identifier, error) {
	if pid == nil {
		return nil, errors.New("a NormalSocket's parent id cannot be 0")
	}
	id := idGen.genID()
	if !IsOn() {
		return newIdentifer(RefNormalSocket, id, pid), nil
	}

	ns := &normalSocket{refName: ref, s: s, id: id, pid: pid.Int()}
	db.get().addNormalSocket(id, ns, pid.Int())
	return newIdentifer(RefNormalSocket, id, pid), nil
}

// RemoveEntry removes an entry with unique channelz tracking id to be id from
// channelz database.
//
// If channelz is not turned ON, this function is a no-op.
func RemoveEntry(id *Identifier) {
	if !IsOn() {
		return
	}
	db.get().removeEntry(id.Int())
}

// TraceEventDesc is what the caller of AddTraceEvent should provide to describe
// the event to be added to the channel trace.
//
// The Parent field is optional. It is used for an event that will be recorded
// in the entity's parent trace.
type TraceEventDesc struct {
	Desc     string
	Severity Severity
	Parent   *TraceEventDesc
}

<<<<<<< HEAD
// AddTraceEvent adds trace related to the entity with specified id, using the provided TraceEventDesc.
func AddTraceEvent(l grpclog.DepthLoggerV2, id int64, depth int, desc *TraceEventDesc) {
	for d := desc; d != nil; d = d.Parent {
		switch d.Severity {
		case CtUnknown, CtInfo:
			l.InfoDepth(depth+1, d.Desc)
		case CtWarning:
			l.WarningDepth(depth+1, d.Desc)
		case CtError:
			l.ErrorDepth(depth+1, d.Desc)
		}
=======
// AddTraceEvent adds trace related to the entity with specified id, using the
// provided TraceEventDesc.
//
// If channelz is not turned ON, this will simply log the event descriptions.
func AddTraceEvent(l grpclog.DepthLoggerV2, id *Identifier, depth int, desc *TraceEventDesc) {
	// Log only the trace description associated with the bottom most entity.
	switch desc.Severity {
	case CtUnknown, CtInfo:
		l.InfoDepth(depth+1, withParens(id)+desc.Desc)
	case CtWarning:
		l.WarningDepth(depth+1, withParens(id)+desc.Desc)
	case CtError:
		l.ErrorDepth(depth+1, withParens(id)+desc.Desc)
>>>>>>> 5d1df8cc
	}

	if getMaxTraceEntry() == 0 {
		return
	}
	if IsOn() {
		db.get().traceEvent(id.Int(), desc)
	}
}

// channelMap is the storage data structure for channelz.
// Methods of channelMap can be divided in two two categories with respect to locking.
// 1. Methods acquire the global lock.
// 2. Methods that can only be called when global lock is held.
// A second type of method need always to be called inside a first type of method.
type channelMap struct {
	mu               sync.RWMutex
	topLevelChannels map[int64]struct{}
	servers          map[int64]*server
	channels         map[int64]*channel
	subChannels      map[int64]*subChannel
	listenSockets    map[int64]*listenSocket
	normalSockets    map[int64]*normalSocket
}

func newChannelMap() *channelMap {
	return &channelMap{
		topLevelChannels: make(map[int64]struct{}),
		channels:         make(map[int64]*channel),
		listenSockets:    make(map[int64]*listenSocket),
		normalSockets:    make(map[int64]*normalSocket),
		servers:          make(map[int64]*server),
		subChannels:      make(map[int64]*subChannel),
	}
}

func (c *channelMap) addServer(id int64, s *server) {
	c.mu.Lock()
	s.cm = c
	c.servers[id] = s
	c.mu.Unlock()
}

func (c *channelMap) addChannel(id int64, cn *channel, isTopChannel bool, pid int64) {
	c.mu.Lock()
	cn.cm = c
	cn.trace.cm = c
	c.channels[id] = cn
	if isTopChannel {
		c.topLevelChannels[id] = struct{}{}
	} else {
		c.findEntry(pid).addChild(id, cn)
	}
	c.mu.Unlock()
}

func (c *channelMap) addSubChannel(id int64, sc *subChannel, pid int64) {
	c.mu.Lock()
	sc.cm = c
	sc.trace.cm = c
	c.subChannels[id] = sc
	c.findEntry(pid).addChild(id, sc)
	c.mu.Unlock()
}

func (c *channelMap) addListenSocket(id int64, ls *listenSocket, pid int64) {
	c.mu.Lock()
	ls.cm = c
	c.listenSockets[id] = ls
	c.findEntry(pid).addChild(id, ls)
	c.mu.Unlock()
}

func (c *channelMap) addNormalSocket(id int64, ns *normalSocket, pid int64) {
	c.mu.Lock()
	ns.cm = c
	c.normalSockets[id] = ns
	c.findEntry(pid).addChild(id, ns)
	c.mu.Unlock()
}

// removeEntry triggers the removal of an entry, which may not indeed delete the entry, if it has to
// wait on the deletion of its children and until no other entity's channel trace references it.
// It may lead to a chain of entry deletion. For example, deleting the last socket of a gracefully
// shutting down server will lead to the server being also deleted.
func (c *channelMap) removeEntry(id int64) {
	c.mu.Lock()
	c.findEntry(id).triggerDelete()
	c.mu.Unlock()
}

// c.mu must be held by the caller
func (c *channelMap) decrTraceRefCount(id int64) {
	e := c.findEntry(id)
	if v, ok := e.(tracedChannel); ok {
		v.decrTraceRefCount()
		e.deleteSelfIfReady()
	}
}

// c.mu must be held by the caller.
func (c *channelMap) findEntry(id int64) entry {
	var v entry
	var ok bool
	if v, ok = c.channels[id]; ok {
		return v
	}
	if v, ok = c.subChannels[id]; ok {
		return v
	}
	if v, ok = c.servers[id]; ok {
		return v
	}
	if v, ok = c.listenSockets[id]; ok {
		return v
	}
	if v, ok = c.normalSockets[id]; ok {
		return v
	}
	return &dummyEntry{idNotFound: id}
}

// c.mu must be held by the caller
// deleteEntry simply deletes an entry from the channelMap. Before calling this
// method, caller must check this entry is ready to be deleted, i.e removeEntry()
// has been called on it, and no children still exist.
// Conditionals are ordered by the expected frequency of deletion of each entity
// type, in order to optimize performance.
func (c *channelMap) deleteEntry(id int64) {
	var ok bool
	if _, ok = c.normalSockets[id]; ok {
		delete(c.normalSockets, id)
		return
	}
	if _, ok = c.subChannels[id]; ok {
		delete(c.subChannels, id)
		return
	}
	if _, ok = c.channels[id]; ok {
		delete(c.channels, id)
		delete(c.topLevelChannels, id)
		return
	}
	if _, ok = c.listenSockets[id]; ok {
		delete(c.listenSockets, id)
		return
	}
	if _, ok = c.servers[id]; ok {
		delete(c.servers, id)
		return
	}
}

func (c *channelMap) traceEvent(id int64, desc *TraceEventDesc) {
	c.mu.Lock()
	child := c.findEntry(id)
	childTC, ok := child.(tracedChannel)
	if !ok {
		c.mu.Unlock()
		return
	}
	childTC.getChannelTrace().append(&TraceEvent{Desc: desc.Desc, Severity: desc.Severity, Timestamp: time.Now()})
	if desc.Parent != nil {
		parent := c.findEntry(child.getParentID())
		var chanType RefChannelType
		switch child.(type) {
		case *channel:
			chanType = RefChannel
		case *subChannel:
			chanType = RefSubChannel
		}
		if parentTC, ok := parent.(tracedChannel); ok {
			parentTC.getChannelTrace().append(&TraceEvent{
				Desc:      desc.Parent.Desc,
				Severity:  desc.Parent.Severity,
				Timestamp: time.Now(),
				RefID:     id,
				RefName:   childTC.getRefName(),
				RefType:   chanType,
			})
			childTC.incrTraceRefCount()
		}
	}
	c.mu.Unlock()
}

type int64Slice []int64

func (s int64Slice) Len() int           { return len(s) }
func (s int64Slice) Swap(i, j int)      { s[i], s[j] = s[j], s[i] }
func (s int64Slice) Less(i, j int) bool { return s[i] < s[j] }

func copyMap(m map[int64]string) map[int64]string {
	n := make(map[int64]string)
	for k, v := range m {
		n[k] = v
	}
	return n
}

func min(a, b int64) int64 {
	if a < b {
		return a
	}
	return b
}

func (c *channelMap) GetTopChannels(id int64, maxResults int64) ([]*ChannelMetric, bool) {
	if maxResults <= 0 {
		maxResults = EntryPerPage
	}
	c.mu.RLock()
	l := int64(len(c.topLevelChannels))
	ids := make([]int64, 0, l)
	cns := make([]*channel, 0, min(l, maxResults))

	for k := range c.topLevelChannels {
		ids = append(ids, k)
	}
	sort.Sort(int64Slice(ids))
	idx := sort.Search(len(ids), func(i int) bool { return ids[i] >= id })
	count := int64(0)
	var end bool
	var t []*ChannelMetric
	for i, v := range ids[idx:] {
		if count == maxResults {
			break
		}
		if cn, ok := c.channels[v]; ok {
			cns = append(cns, cn)
			t = append(t, &ChannelMetric{
				NestedChans: copyMap(cn.nestedChans),
				SubChans:    copyMap(cn.subChans),
			})
			count++
		}
		if i == len(ids[idx:])-1 {
			end = true
			break
		}
	}
	c.mu.RUnlock()
	if count == 0 {
		end = true
	}

	for i, cn := range cns {
		t[i].ChannelData = cn.c.ChannelzMetric()
		t[i].ID = cn.id
		t[i].RefName = cn.refName
		t[i].Trace = cn.trace.dumpData()
	}
	return t, end
}

func (c *channelMap) GetServers(id, maxResults int64) ([]*ServerMetric, bool) {
	if maxResults <= 0 {
		maxResults = EntryPerPage
	}
	c.mu.RLock()
	l := int64(len(c.servers))
	ids := make([]int64, 0, l)
	ss := make([]*server, 0, min(l, maxResults))
	for k := range c.servers {
		ids = append(ids, k)
	}
	sort.Sort(int64Slice(ids))
	idx := sort.Search(len(ids), func(i int) bool { return ids[i] >= id })
	count := int64(0)
	var end bool
	var s []*ServerMetric
	for i, v := range ids[idx:] {
		if count == maxResults {
			break
		}
		if svr, ok := c.servers[v]; ok {
			ss = append(ss, svr)
			s = append(s, &ServerMetric{
				ListenSockets: copyMap(svr.listenSockets),
			})
			count++
		}
		if i == len(ids[idx:])-1 {
			end = true
			break
		}
	}
	c.mu.RUnlock()
	if count == 0 {
		end = true
	}

	for i, svr := range ss {
		s[i].ServerData = svr.s.ChannelzMetric()
		s[i].ID = svr.id
		s[i].RefName = svr.refName
	}
	return s, end
}

func (c *channelMap) GetServerSockets(id int64, startID int64, maxResults int64) ([]*SocketMetric, bool) {
	if maxResults <= 0 {
		maxResults = EntryPerPage
	}
	var svr *server
	var ok bool
	c.mu.RLock()
	if svr, ok = c.servers[id]; !ok {
		// server with id doesn't exist.
		c.mu.RUnlock()
		return nil, true
	}
	svrskts := svr.sockets
	l := int64(len(svrskts))
	ids := make([]int64, 0, l)
	sks := make([]*normalSocket, 0, min(l, maxResults))
	for k := range svrskts {
		ids = append(ids, k)
	}
	sort.Sort(int64Slice(ids))
	idx := sort.Search(len(ids), func(i int) bool { return ids[i] >= startID })
	count := int64(0)
	var end bool
	for i, v := range ids[idx:] {
		if count == maxResults {
			break
		}
		if ns, ok := c.normalSockets[v]; ok {
			sks = append(sks, ns)
			count++
		}
		if i == len(ids[idx:])-1 {
			end = true
			break
		}
	}
	c.mu.RUnlock()
	if count == 0 {
		end = true
	}
	s := make([]*SocketMetric, 0, len(sks))
	for _, ns := range sks {
		sm := &SocketMetric{}
		sm.SocketData = ns.s.ChannelzMetric()
		sm.ID = ns.id
		sm.RefName = ns.refName
		s = append(s, sm)
	}
	return s, end
}

func (c *channelMap) GetChannel(id int64) *ChannelMetric {
	cm := &ChannelMetric{}
	var cn *channel
	var ok bool
	c.mu.RLock()
	if cn, ok = c.channels[id]; !ok {
		// channel with id doesn't exist.
		c.mu.RUnlock()
		return nil
	}
	cm.NestedChans = copyMap(cn.nestedChans)
	cm.SubChans = copyMap(cn.subChans)
	// cn.c can be set to &dummyChannel{} when deleteSelfFromMap is called. Save a copy of cn.c when
	// holding the lock to prevent potential data race.
	chanCopy := cn.c
	c.mu.RUnlock()
	cm.ChannelData = chanCopy.ChannelzMetric()
	cm.ID = cn.id
	cm.RefName = cn.refName
	cm.Trace = cn.trace.dumpData()
	return cm
}

func (c *channelMap) GetSubChannel(id int64) *SubChannelMetric {
	cm := &SubChannelMetric{}
	var sc *subChannel
	var ok bool
	c.mu.RLock()
	if sc, ok = c.subChannels[id]; !ok {
		// subchannel with id doesn't exist.
		c.mu.RUnlock()
		return nil
	}
	cm.Sockets = copyMap(sc.sockets)
	// sc.c can be set to &dummyChannel{} when deleteSelfFromMap is called. Save a copy of sc.c when
	// holding the lock to prevent potential data race.
	chanCopy := sc.c
	c.mu.RUnlock()
	cm.ChannelData = chanCopy.ChannelzMetric()
	cm.ID = sc.id
	cm.RefName = sc.refName
	cm.Trace = sc.trace.dumpData()
	return cm
}

func (c *channelMap) GetSocket(id int64) *SocketMetric {
	sm := &SocketMetric{}
	c.mu.RLock()
	if ls, ok := c.listenSockets[id]; ok {
		c.mu.RUnlock()
		sm.SocketData = ls.s.ChannelzMetric()
		sm.ID = ls.id
		sm.RefName = ls.refName
		return sm
	}
	if ns, ok := c.normalSockets[id]; ok {
		c.mu.RUnlock()
		sm.SocketData = ns.s.ChannelzMetric()
		sm.ID = ns.id
		sm.RefName = ns.refName
		return sm
	}
	c.mu.RUnlock()
	return nil
}

func (c *channelMap) GetServer(id int64) *ServerMetric {
	sm := &ServerMetric{}
	var svr *server
	var ok bool
	c.mu.RLock()
	if svr, ok = c.servers[id]; !ok {
		c.mu.RUnlock()
		return nil
	}
	sm.ListenSockets = copyMap(svr.listenSockets)
	c.mu.RUnlock()
	sm.ID = svr.id
	sm.RefName = svr.refName
	sm.ServerData = svr.s.ChannelzMetric()
	return sm
}

type idGenerator struct {
	id int64
}

func (i *idGenerator) reset() {
	atomic.StoreInt64(&i.id, 0)
}

func (i *idGenerator) genID() int64 {
	return atomic.AddInt64(&i.id, 1)
}<|MERGE_RESOLUTION|>--- conflicted
+++ resolved
@@ -329,19 +329,6 @@
 	Parent   *TraceEventDesc
 }
 
-<<<<<<< HEAD
-// AddTraceEvent adds trace related to the entity with specified id, using the provided TraceEventDesc.
-func AddTraceEvent(l grpclog.DepthLoggerV2, id int64, depth int, desc *TraceEventDesc) {
-	for d := desc; d != nil; d = d.Parent {
-		switch d.Severity {
-		case CtUnknown, CtInfo:
-			l.InfoDepth(depth+1, d.Desc)
-		case CtWarning:
-			l.WarningDepth(depth+1, d.Desc)
-		case CtError:
-			l.ErrorDepth(depth+1, d.Desc)
-		}
-=======
 // AddTraceEvent adds trace related to the entity with specified id, using the
 // provided TraceEventDesc.
 //
@@ -355,7 +342,6 @@
 		l.WarningDepth(depth+1, withParens(id)+desc.Desc)
 	case CtError:
 		l.ErrorDepth(depth+1, withParens(id)+desc.Desc)
->>>>>>> 5d1df8cc
 	}
 
 	if getMaxTraceEntry() == 0 {
