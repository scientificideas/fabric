--- conflicted
+++ resolved
@@ -50,8 +50,6 @@
 	// bootstrap code while parsing certificate provider configs in the
 	// bootstrap file.
 	GetCertificateProviderBuilder interface{} // func(string) certprovider.Builder
-<<<<<<< HEAD
-=======
 	// GetXDSHandshakeInfoForTesting returns a pointer to the xds.HandshakeInfo
 	// stored in the passed in attributes. This is set by
 	// credentials/xds/xds.go.
@@ -65,7 +63,6 @@
 	// xDS-enabled server invokes this method on a grpc.Server when a particular
 	// listener moves to "not-serving" mode.
 	DrainServerTransports interface{} // func(*grpc.Server, string)
->>>>>>> 5d1df8cc
 )
 
 // HealthChecker defines the signature of the client-side LB channel health checking function.
