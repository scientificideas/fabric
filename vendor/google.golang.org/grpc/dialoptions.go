/*
 *
 * Copyright 2018 gRPC authors.
 *
 * Licensed under the Apache License, Version 2.0 (the "License");
 * you may not use this file except in compliance with the License.
 * You may obtain a copy of the License at
 *
 *     http://www.apache.org/licenses/LICENSE-2.0
 *
 * Unless required by applicable law or agreed to in writing, software
 * distributed under the License is distributed on an "AS IS" BASIS,
 * WITHOUT WARRANTIES OR CONDITIONS OF ANY KIND, either express or implied.
 * See the License for the specific language governing permissions and
 * limitations under the License.
 *
 */

package grpc

import (
	"context"
	"net"
	"time"

	"google.golang.org/grpc/backoff"
	"google.golang.org/grpc/channelz"
	"google.golang.org/grpc/credentials"
	"google.golang.org/grpc/credentials/insecure"
	"google.golang.org/grpc/internal"
	internalbackoff "google.golang.org/grpc/internal/backoff"
	"google.golang.org/grpc/internal/transport"
	"google.golang.org/grpc/keepalive"
	"google.golang.org/grpc/resolver"
	"google.golang.org/grpc/stats"
)

// dialOptions configure a Dial call. dialOptions are set by the DialOption
// values passed to Dial.
type dialOptions struct {
	unaryInt  UnaryClientInterceptor
	streamInt StreamClientInterceptor

	chainUnaryInts  []UnaryClientInterceptor
	chainStreamInts []StreamClientInterceptor

	cp                          Compressor
	dc                          Decompressor
	bs                          internalbackoff.Strategy
	block                       bool
	returnLastError             bool
	timeout                     time.Duration
	scChan                      <-chan ServiceConfig
	authority                   string
	copts                       transport.ConnectOptions
	callOptions                 []CallOption
	channelzParentID            *channelz.Identifier
	disableServiceConfig        bool
	disableRetry                bool
	disableHealthCheck          bool
	healthCheckFunc             internal.HealthChecker
	minConnectTimeout           func() time.Duration
	defaultServiceConfig        *ServiceConfig // defaultServiceConfig is parsed from defaultServiceConfigRawJSON.
	defaultServiceConfigRawJSON *string
	resolvers                   []resolver.Builder
}

// DialOption configures how we set up the connection.
type DialOption interface {
	apply(*dialOptions)
}

// EmptyDialOption does not alter the dial configuration. It can be embedded in
// another structure to build custom dial options.
//
// Experimental
//
// Notice: This type is EXPERIMENTAL and may be changed or removed in a
// later release.
type EmptyDialOption struct{}

func (EmptyDialOption) apply(*dialOptions) {}

// funcDialOption wraps a function that modifies dialOptions into an
// implementation of the DialOption interface.
type funcDialOption struct {
	f func(*dialOptions)
}

func (fdo *funcDialOption) apply(do *dialOptions) {
	fdo.f(do)
}

func newFuncDialOption(f func(*dialOptions)) *funcDialOption {
	return &funcDialOption{
		f: f,
	}
}

// WithWriteBufferSize determines how much data can be batched before doing a
// write on the wire. The corresponding memory allocation for this buffer will
// be twice the size to keep syscalls low. The default value for this buffer is
// 32KB.
//
// Zero will disable the write buffer such that each write will be on underlying
// connection. Note: A Send call may not directly translate to a write.
func WithWriteBufferSize(s int) DialOption {
	return newFuncDialOption(func(o *dialOptions) {
		o.copts.WriteBufferSize = s
	})
}

// WithReadBufferSize lets you set the size of read buffer, this determines how
// much data can be read at most for each read syscall.
//
// The default value for this buffer is 32KB. Zero will disable read buffer for
// a connection so data framer can access the underlying conn directly.
func WithReadBufferSize(s int) DialOption {
	return newFuncDialOption(func(o *dialOptions) {
		o.copts.ReadBufferSize = s
	})
}

// WithInitialWindowSize returns a DialOption which sets the value for initial
// window size on a stream. The lower bound for window size is 64K and any value
// smaller than that will be ignored.
func WithInitialWindowSize(s int32) DialOption {
	return newFuncDialOption(func(o *dialOptions) {
		o.copts.InitialWindowSize = s
	})
}

// WithInitialConnWindowSize returns a DialOption which sets the value for
// initial window size on a connection. The lower bound for window size is 64K
// and any value smaller than that will be ignored.
func WithInitialConnWindowSize(s int32) DialOption {
	return newFuncDialOption(func(o *dialOptions) {
		o.copts.InitialConnWindowSize = s
	})
}

// WithMaxMsgSize returns a DialOption which sets the maximum message size the
// client can receive.
//
// Deprecated: use WithDefaultCallOptions(MaxCallRecvMsgSize(s)) instead.  Will
// be supported throughout 1.x.
func WithMaxMsgSize(s int) DialOption {
	return WithDefaultCallOptions(MaxCallRecvMsgSize(s))
}

// WithDefaultCallOptions returns a DialOption which sets the default
// CallOptions for calls over the connection.
func WithDefaultCallOptions(cos ...CallOption) DialOption {
	return newFuncDialOption(func(o *dialOptions) {
		o.callOptions = append(o.callOptions, cos...)
	})
}

// WithCodec returns a DialOption which sets a codec for message marshaling and
// unmarshaling.
//
// Deprecated: use WithDefaultCallOptions(ForceCodec(_)) instead.  Will be
// supported throughout 1.x.
func WithCodec(c Codec) DialOption {
	return WithDefaultCallOptions(CallCustomCodec(c))
}

// WithCompressor returns a DialOption which sets a Compressor to use for
// message compression. It has lower priority than the compressor set by the
// UseCompressor CallOption.
//
// Deprecated: use UseCompressor instead.  Will be supported throughout 1.x.
func WithCompressor(cp Compressor) DialOption {
	return newFuncDialOption(func(o *dialOptions) {
		o.cp = cp
	})
}

// WithDecompressor returns a DialOption which sets a Decompressor to use for
// incoming message decompression.  If incoming response messages are encoded
// using the decompressor's Type(), it will be used.  Otherwise, the message
// encoding will be used to look up the compressor registered via
// encoding.RegisterCompressor, which will then be used to decompress the
// message.  If no compressor is registered for the encoding, an Unimplemented
// status error will be returned.
//
// Deprecated: use encoding.RegisterCompressor instead.  Will be supported
// throughout 1.x.
func WithDecompressor(dc Decompressor) DialOption {
	return newFuncDialOption(func(o *dialOptions) {
		o.dc = dc
	})
}

// WithServiceConfig returns a DialOption which has a channel to read the
// service configuration.
//
// Deprecated: service config should be received through name resolver or via
// WithDefaultServiceConfig, as specified at
// https://github.com/grpc/grpc/blob/master/doc/service_config.md.  Will be
// removed in a future 1.x release.
func WithServiceConfig(c <-chan ServiceConfig) DialOption {
	return newFuncDialOption(func(o *dialOptions) {
		o.scChan = c
	})
}

// WithConnectParams configures the ClientConn to use the provided ConnectParams
// for creating and maintaining connections to servers.
//
// The backoff configuration specified as part of the ConnectParams overrides
// all defaults specified in
// https://github.com/grpc/grpc/blob/master/doc/connection-backoff.md. Consider
// using the backoff.DefaultConfig as a base, in cases where you want to
// override only a subset of the backoff configuration.
<<<<<<< HEAD
//
// Experimental
//
// Notice: This API is EXPERIMENTAL and may be changed or removed in a
// later release.
=======
>>>>>>> 5d1df8cc
func WithConnectParams(p ConnectParams) DialOption {
	return newFuncDialOption(func(o *dialOptions) {
		o.bs = internalbackoff.Exponential{Config: p.Backoff}
		o.minConnectTimeout = func() time.Duration {
			return p.MinConnectTimeout
		}
	})
}

// WithBackoffMaxDelay configures the dialer to use the provided maximum delay
// when backing off after failed connection attempts.
//
// Deprecated: use WithConnectParams instead. Will be supported throughout 1.x.
func WithBackoffMaxDelay(md time.Duration) DialOption {
	return WithBackoffConfig(BackoffConfig{MaxDelay: md})
}

// WithBackoffConfig configures the dialer to use the provided backoff
// parameters after connection failures.
//
// Deprecated: use WithConnectParams instead. Will be supported throughout 1.x.
func WithBackoffConfig(b BackoffConfig) DialOption {
	bc := backoff.DefaultConfig
	bc.MaxDelay = b.MaxDelay
	return withBackoff(internalbackoff.Exponential{Config: bc})
}

// withBackoff sets the backoff strategy used for connectRetryNum after a failed
// connection attempt.
//
// This can be exported if arbitrary backoff strategies are allowed by gRPC.
func withBackoff(bs internalbackoff.Strategy) DialOption {
	return newFuncDialOption(func(o *dialOptions) {
		o.bs = bs
	})
}

// WithBlock returns a DialOption which makes callers of Dial block until the
// underlying connection is up. Without this, Dial returns immediately and
// connecting the server happens in background.
func WithBlock() DialOption {
	return newFuncDialOption(func(o *dialOptions) {
		o.block = true
	})
}

// WithReturnConnectionError returns a DialOption which makes the client connection
// return a string containing both the last connection error that occurred and
// the context.DeadlineExceeded error.
// Implies WithBlock()
//
// Experimental
//
// Notice: This API is EXPERIMENTAL and may be changed or removed in a
// later release.
func WithReturnConnectionError() DialOption {
	return newFuncDialOption(func(o *dialOptions) {
		o.block = true
		o.returnLastError = true
	})
}

// WithInsecure returns a DialOption which disables transport security for this
// ClientConn. Under the hood, it uses insecure.NewCredentials().
//
// Note that using this DialOption with per-RPC credentials (through
// WithCredentialsBundle or WithPerRPCCredentials) which require transport
// security is incompatible and will cause grpc.Dial() to fail.
//
// Deprecated: use WithTransportCredentials and insecure.NewCredentials()
// instead. Will be supported throughout 1.x.
func WithInsecure() DialOption {
	return newFuncDialOption(func(o *dialOptions) {
		o.copts.TransportCredentials = insecure.NewCredentials()
	})
}

// WithNoProxy returns a DialOption which disables the use of proxies for this
// ClientConn. This is ignored if WithDialer or WithContextDialer are used.
//
// Experimental
//
// Notice: This API is EXPERIMENTAL and may be changed or removed in a
// later release.
func WithNoProxy() DialOption {
	return newFuncDialOption(func(o *dialOptions) {
		o.copts.UseProxy = false
	})
}

// WithTransportCredentials returns a DialOption which configures a connection
// level security credentials (e.g., TLS/SSL). This should not be used together
// with WithCredentialsBundle.
func WithTransportCredentials(creds credentials.TransportCredentials) DialOption {
	return newFuncDialOption(func(o *dialOptions) {
		o.copts.TransportCredentials = creds
	})
}

// WithPerRPCCredentials returns a DialOption which sets credentials and places
// auth state on each outbound RPC.
func WithPerRPCCredentials(creds credentials.PerRPCCredentials) DialOption {
	return newFuncDialOption(func(o *dialOptions) {
		o.copts.PerRPCCredentials = append(o.copts.PerRPCCredentials, creds)
	})
}

// WithCredentialsBundle returns a DialOption to set a credentials bundle for
// the ClientConn.WithCreds. This should not be used together with
// WithTransportCredentials.
//
// Experimental
//
// Notice: This API is EXPERIMENTAL and may be changed or removed in a
// later release.
func WithCredentialsBundle(b credentials.Bundle) DialOption {
	return newFuncDialOption(func(o *dialOptions) {
		o.copts.CredsBundle = b
	})
}

// WithTimeout returns a DialOption that configures a timeout for dialing a
// ClientConn initially. This is valid if and only if WithBlock() is present.
//
// Deprecated: use DialContext instead of Dial and context.WithTimeout
// instead.  Will be supported throughout 1.x.
func WithTimeout(d time.Duration) DialOption {
	return newFuncDialOption(func(o *dialOptions) {
		o.timeout = d
	})
}

// WithContextDialer returns a DialOption that sets a dialer to create
// connections. If FailOnNonTempDialError() is set to true, and an error is
// returned by f, gRPC checks the error's Temporary() method to decide if it
// should try to reconnect to the network address.
func WithContextDialer(f func(context.Context, string) (net.Conn, error)) DialOption {
	return newFuncDialOption(func(o *dialOptions) {
		o.copts.Dialer = f
	})
}

func init() {
	internal.WithHealthCheckFunc = withHealthCheckFunc
}

// WithDialer returns a DialOption that specifies a function to use for dialing
// network addresses. If FailOnNonTempDialError() is set to true, and an error
// is returned by f, gRPC checks the error's Temporary() method to decide if it
// should try to reconnect to the network address.
//
// Deprecated: use WithContextDialer instead.  Will be supported throughout
// 1.x.
func WithDialer(f func(string, time.Duration) (net.Conn, error)) DialOption {
	return WithContextDialer(
		func(ctx context.Context, addr string) (net.Conn, error) {
			if deadline, ok := ctx.Deadline(); ok {
				return f(addr, time.Until(deadline))
			}
			return f(addr, 0)
		})
}

// WithStatsHandler returns a DialOption that specifies the stats handler for
// all the RPCs and underlying network connections in this ClientConn.
func WithStatsHandler(h stats.Handler) DialOption {
	return newFuncDialOption(func(o *dialOptions) {
		o.copts.StatsHandler = h
	})
}

// FailOnNonTempDialError returns a DialOption that specifies if gRPC fails on
// non-temporary dial errors. If f is true, and dialer returns a non-temporary
// error, gRPC will fail the connection to the network address and won't try to
// reconnect. The default value of FailOnNonTempDialError is false.
//
// FailOnNonTempDialError only affects the initial dial, and does not do
// anything useful unless you are also using WithBlock().
//
// Experimental
//
// Notice: This API is EXPERIMENTAL and may be changed or removed in a
// later release.
func FailOnNonTempDialError(f bool) DialOption {
	return newFuncDialOption(func(o *dialOptions) {
		o.copts.FailOnNonTempDialError = f
	})
}

// WithUserAgent returns a DialOption that specifies a user agent string for all
// the RPCs.
func WithUserAgent(s string) DialOption {
	return newFuncDialOption(func(o *dialOptions) {
		o.copts.UserAgent = s
	})
}

// WithKeepaliveParams returns a DialOption that specifies keepalive parameters
// for the client transport.
func WithKeepaliveParams(kp keepalive.ClientParameters) DialOption {
	if kp.Time < internal.KeepaliveMinPingTime {
		logger.Warningf("Adjusting keepalive ping interval to minimum period of %v", internal.KeepaliveMinPingTime)
		kp.Time = internal.KeepaliveMinPingTime
	}
	return newFuncDialOption(func(o *dialOptions) {
		o.copts.KeepaliveParams = kp
	})
}

// WithUnaryInterceptor returns a DialOption that specifies the interceptor for
// unary RPCs.
func WithUnaryInterceptor(f UnaryClientInterceptor) DialOption {
	return newFuncDialOption(func(o *dialOptions) {
		o.unaryInt = f
	})
}

// WithChainUnaryInterceptor returns a DialOption that specifies the chained
// interceptor for unary RPCs. The first interceptor will be the outer most,
// while the last interceptor will be the inner most wrapper around the real call.
// All interceptors added by this method will be chained, and the interceptor
// defined by WithUnaryInterceptor will always be prepended to the chain.
func WithChainUnaryInterceptor(interceptors ...UnaryClientInterceptor) DialOption {
	return newFuncDialOption(func(o *dialOptions) {
		o.chainUnaryInts = append(o.chainUnaryInts, interceptors...)
	})
}

// WithStreamInterceptor returns a DialOption that specifies the interceptor for
// streaming RPCs.
func WithStreamInterceptor(f StreamClientInterceptor) DialOption {
	return newFuncDialOption(func(o *dialOptions) {
		o.streamInt = f
	})
}

// WithChainStreamInterceptor returns a DialOption that specifies the chained
// interceptor for streaming RPCs. The first interceptor will be the outer most,
// while the last interceptor will be the inner most wrapper around the real call.
// All interceptors added by this method will be chained, and the interceptor
// defined by WithStreamInterceptor will always be prepended to the chain.
func WithChainStreamInterceptor(interceptors ...StreamClientInterceptor) DialOption {
	return newFuncDialOption(func(o *dialOptions) {
		o.chainStreamInts = append(o.chainStreamInts, interceptors...)
	})
}

// WithAuthority returns a DialOption that specifies the value to be used as the
// :authority pseudo-header and as the server name in authentication handshake.
func WithAuthority(a string) DialOption {
	return newFuncDialOption(func(o *dialOptions) {
		o.authority = a
	})
}

// WithChannelzParentID returns a DialOption that specifies the channelz ID of
// current ClientConn's parent. This function is used in nested channel creation
// (e.g. grpclb dial).
//
// Experimental
//
// Notice: This API is EXPERIMENTAL and may be changed or removed in a
// later release.
<<<<<<< HEAD
func WithChannelzParentID(id int64) DialOption {
=======
func WithChannelzParentID(id *channelz.Identifier) DialOption {
>>>>>>> 5d1df8cc
	return newFuncDialOption(func(o *dialOptions) {
		o.channelzParentID = id
	})
}

// WithDisableServiceConfig returns a DialOption that causes gRPC to ignore any
// service config provided by the resolver and provides a hint to the resolver
// to not fetch service configs.
//
// Note that this dial option only disables service config from resolver. If
// default service config is provided, gRPC will use the default service config.
func WithDisableServiceConfig() DialOption {
	return newFuncDialOption(func(o *dialOptions) {
		o.disableServiceConfig = true
	})
}

// WithDefaultServiceConfig returns a DialOption that configures the default
// service config, which will be used in cases where:
//
// 1. WithDisableServiceConfig is also used, or
//
// 2. The name resolver does not provide a service config or provides an
// invalid service config.
//
<<<<<<< HEAD
// Experimental
//
// Notice: This API is EXPERIMENTAL and may be changed or removed in a
// later release.
=======
// The parameter s is the JSON representation of the default service config.
// For more information about service configs, see:
// https://github.com/grpc/grpc/blob/master/doc/service_config.md
// For a simple example of usage, see:
// examples/features/load_balancing/client/main.go
>>>>>>> 5d1df8cc
func WithDefaultServiceConfig(s string) DialOption {
	return newFuncDialOption(func(o *dialOptions) {
		o.defaultServiceConfigRawJSON = &s
	})
}

// WithDisableRetry returns a DialOption that disables retries, even if the
// service config enables them.  This does not impact transparent retries, which
// will happen automatically if no data is written to the wire or if the RPC is
// unprocessed by the remote server.
//
<<<<<<< HEAD
// Retry support is currently disabled by default, but will be enabled by
// default in the future.  Until then, it may be enabled by setting the
// environment variable "GRPC_GO_RETRY" to "on".
//
// Experimental
//
// Notice: This API is EXPERIMENTAL and may be changed or removed in a
// later release.
=======
// Retry support is currently enabled by default, but may be disabled by
// setting the environment variable "GRPC_GO_RETRY" to "off".
>>>>>>> 5d1df8cc
func WithDisableRetry() DialOption {
	return newFuncDialOption(func(o *dialOptions) {
		o.disableRetry = true
	})
}

// WithMaxHeaderListSize returns a DialOption that specifies the maximum
// (uncompressed) size of header list that the client is prepared to accept.
func WithMaxHeaderListSize(s uint32) DialOption {
	return newFuncDialOption(func(o *dialOptions) {
		o.copts.MaxHeaderListSize = &s
	})
}

// WithDisableHealthCheck disables the LB channel health checking for all
// SubConns of this ClientConn.
//
// Experimental
//
// Notice: This API is EXPERIMENTAL and may be changed or removed in a
// later release.
func WithDisableHealthCheck() DialOption {
	return newFuncDialOption(func(o *dialOptions) {
		o.disableHealthCheck = true
	})
}

// withHealthCheckFunc replaces the default health check function with the
// provided one. It makes tests easier to change the health check function.
//
// For testing purpose only.
func withHealthCheckFunc(f internal.HealthChecker) DialOption {
	return newFuncDialOption(func(o *dialOptions) {
		o.healthCheckFunc = f
	})
}

func defaultDialOptions() dialOptions {
	return dialOptions{
		healthCheckFunc: internal.HealthCheckFunc,
		copts: transport.ConnectOptions{
			WriteBufferSize: defaultWriteBufSize,
			ReadBufferSize:  defaultReadBufSize,
			UseProxy:        true,
		},
	}
}

// withGetMinConnectDeadline specifies the function that clientconn uses to
// get minConnectDeadline. This can be used to make connection attempts happen
// faster/slower.
//
// For testing purpose only.
func withMinConnectDeadline(f func() time.Duration) DialOption {
	return newFuncDialOption(func(o *dialOptions) {
		o.minConnectTimeout = f
	})
}

// WithResolvers allows a list of resolver implementations to be registered
// locally with the ClientConn without needing to be globally registered via
// resolver.Register.  They will be matched against the scheme used for the
// current Dial only, and will take precedence over the global registry.
//
// Experimental
//
// Notice: This API is EXPERIMENTAL and may be changed or removed in a
// later release.
func WithResolvers(rs ...resolver.Builder) DialOption {
	return newFuncDialOption(func(o *dialOptions) {
		o.resolvers = append(o.resolvers, rs...)
	})
}<|MERGE_RESOLUTION|>--- conflicted
+++ resolved
@@ -213,14 +213,6 @@
 // https://github.com/grpc/grpc/blob/master/doc/connection-backoff.md. Consider
 // using the backoff.DefaultConfig as a base, in cases where you want to
 // override only a subset of the backoff configuration.
-<<<<<<< HEAD
-//
-// Experimental
-//
-// Notice: This API is EXPERIMENTAL and may be changed or removed in a
-// later release.
-=======
->>>>>>> 5d1df8cc
 func WithConnectParams(p ConnectParams) DialOption {
 	return newFuncDialOption(func(o *dialOptions) {
 		o.bs = internalbackoff.Exponential{Config: p.Backoff}
@@ -484,11 +476,7 @@
 //
 // Notice: This API is EXPERIMENTAL and may be changed or removed in a
 // later release.
-<<<<<<< HEAD
-func WithChannelzParentID(id int64) DialOption {
-=======
 func WithChannelzParentID(id *channelz.Identifier) DialOption {
->>>>>>> 5d1df8cc
 	return newFuncDialOption(func(o *dialOptions) {
 		o.channelzParentID = id
 	})
@@ -514,18 +502,11 @@
 // 2. The name resolver does not provide a service config or provides an
 // invalid service config.
 //
-<<<<<<< HEAD
-// Experimental
-//
-// Notice: This API is EXPERIMENTAL and may be changed or removed in a
-// later release.
-=======
 // The parameter s is the JSON representation of the default service config.
 // For more information about service configs, see:
 // https://github.com/grpc/grpc/blob/master/doc/service_config.md
 // For a simple example of usage, see:
 // examples/features/load_balancing/client/main.go
->>>>>>> 5d1df8cc
 func WithDefaultServiceConfig(s string) DialOption {
 	return newFuncDialOption(func(o *dialOptions) {
 		o.defaultServiceConfigRawJSON = &s
@@ -537,19 +518,8 @@
 // will happen automatically if no data is written to the wire or if the RPC is
 // unprocessed by the remote server.
 //
-<<<<<<< HEAD
-// Retry support is currently disabled by default, but will be enabled by
-// default in the future.  Until then, it may be enabled by setting the
-// environment variable "GRPC_GO_RETRY" to "on".
-//
-// Experimental
-//
-// Notice: This API is EXPERIMENTAL and may be changed or removed in a
-// later release.
-=======
 // Retry support is currently enabled by default, but may be disabled by
 // setting the environment variable "GRPC_GO_RETRY" to "off".
->>>>>>> 5d1df8cc
 func WithDisableRetry() DialOption {
 	return newFuncDialOption(func(o *dialOptions) {
 		o.disableRetry = true
