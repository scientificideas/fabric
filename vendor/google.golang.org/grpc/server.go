/*
 *
 * Copyright 2014 gRPC authors.
 *
 * Licensed under the Apache License, Version 2.0 (the "License");
 * you may not use this file except in compliance with the License.
 * You may obtain a copy of the License at
 *
 *     http://www.apache.org/licenses/LICENSE-2.0
 *
 * Unless required by applicable law or agreed to in writing, software
 * distributed under the License is distributed on an "AS IS" BASIS,
 * WITHOUT WARRANTIES OR CONDITIONS OF ANY KIND, either express or implied.
 * See the License for the specific language governing permissions and
 * limitations under the License.
 *
 */

package grpc

import (
	"context"
	"errors"
	"fmt"
	"io"
	"math"
	"net"
	"net/http"
	"reflect"
	"runtime"
	"strings"
	"sync"
	"sync/atomic"
	"time"

	"golang.org/x/net/trace"

	"google.golang.org/grpc/codes"
	"google.golang.org/grpc/credentials"
	"google.golang.org/grpc/encoding"
	"google.golang.org/grpc/encoding/proto"
	"google.golang.org/grpc/grpclog"
	"google.golang.org/grpc/internal"
	"google.golang.org/grpc/internal/binarylog"
	"google.golang.org/grpc/internal/channelz"
	"google.golang.org/grpc/internal/grpcrand"
	"google.golang.org/grpc/internal/grpcsync"
	"google.golang.org/grpc/internal/transport"
	"google.golang.org/grpc/keepalive"
	"google.golang.org/grpc/metadata"
	"google.golang.org/grpc/peer"
	"google.golang.org/grpc/stats"
	"google.golang.org/grpc/status"
	"google.golang.org/grpc/tap"
)

const (
	defaultServerMaxReceiveMessageSize = 1024 * 1024 * 4
	defaultServerMaxSendMessageSize    = math.MaxInt32

	// Server transports are tracked in a map which is keyed on listener
	// address. For regular gRPC traffic, connections are accepted in Serve()
	// through a call to Accept(), and we use the actual listener address as key
	// when we add it to the map. But for connections received through
	// ServeHTTP(), we do not have a listener and hence use this dummy value.
	listenerAddressForServeHTTP = "listenerAddressForServeHTTP"
)

func init() {
	internal.GetServerCredentials = func(srv *Server) credentials.TransportCredentials {
		return srv.opts.creds
	}
	internal.DrainServerTransports = func(srv *Server, addr string) {
		srv.drainServerTransports(addr)
	}
}

var statusOK = status.New(codes.OK, "")
var logger = grpclog.Component("core")

type methodHandler func(srv interface{}, ctx context.Context, dec func(interface{}) error, interceptor UnaryServerInterceptor) (interface{}, error)

// MethodDesc represents an RPC service's method specification.
type MethodDesc struct {
	MethodName string
	Handler    methodHandler
}

// ServiceDesc represents an RPC service's specification.
type ServiceDesc struct {
	ServiceName string
	// The pointer to the service interface. Used to check whether the user
	// provided implementation satisfies the interface requirements.
	HandlerType interface{}
	Methods     []MethodDesc
	Streams     []StreamDesc
	Metadata    interface{}
}

// serviceInfo wraps information about a service. It is very similar to
// ServiceDesc and is constructed from it for internal purposes.
type serviceInfo struct {
	// Contains the implementation for the methods in this service.
	serviceImpl interface{}
	methods     map[string]*MethodDesc
	streams     map[string]*StreamDesc
	mdata       interface{}
}

type serverWorkerData struct {
	st     transport.ServerTransport
	wg     *sync.WaitGroup
	stream *transport.Stream
}

// Server is a gRPC server to serve RPC requests.
type Server struct {
	opts serverOptions

<<<<<<< HEAD
	mu       sync.Mutex // guards following
	lis      map[net.Listener]bool
	conns    map[transport.ServerTransport]bool
=======
	mu  sync.Mutex // guards following
	lis map[net.Listener]bool
	// conns contains all active server transports. It is a map keyed on a
	// listener address with the value being the set of active transports
	// belonging to that listener.
	conns    map[string]map[transport.ServerTransport]bool
>>>>>>> 5d1df8cc
	serve    bool
	drain    bool
	cv       *sync.Cond              // signaled when connections close for GracefulStop
	services map[string]*serviceInfo // service name -> service info
	events   trace.EventLog

	quit               *grpcsync.Event
	done               *grpcsync.Event
	channelzRemoveOnce sync.Once
	serveWG            sync.WaitGroup // counts active Serve goroutines for GracefulStop

	channelzID *channelz.Identifier
	czData     *channelzData

	serverWorkerChannels []chan *serverWorkerData
}

type serverOptions struct {
	creds                 credentials.TransportCredentials
	codec                 baseCodec
	cp                    Compressor
	dc                    Decompressor
	unaryInt              UnaryServerInterceptor
	streamInt             StreamServerInterceptor
	chainUnaryInts        []UnaryServerInterceptor
	chainStreamInts       []StreamServerInterceptor
	inTapHandle           tap.ServerInHandle
	statsHandler          stats.Handler
	maxConcurrentStreams  uint32
	maxReceiveMessageSize int
	maxSendMessageSize    int
	unknownStreamDesc     *StreamDesc
	keepaliveParams       keepalive.ServerParameters
	keepalivePolicy       keepalive.EnforcementPolicy
	initialWindowSize     int32
	initialConnWindowSize int32
	writeBufferSize       int
	readBufferSize        int
	connectionTimeout     time.Duration
	maxHeaderListSize     *uint32
	headerTableSize       *uint32
	numServerWorkers      uint32
}

var defaultServerOptions = serverOptions{
	maxReceiveMessageSize: defaultServerMaxReceiveMessageSize,
	maxSendMessageSize:    defaultServerMaxSendMessageSize,
	connectionTimeout:     120 * time.Second,
	writeBufferSize:       defaultWriteBufSize,
	readBufferSize:        defaultReadBufSize,
}

// A ServerOption sets options such as credentials, codec and keepalive parameters, etc.
type ServerOption interface {
	apply(*serverOptions)
}

// EmptyServerOption does not alter the server configuration. It can be embedded
// in another structure to build custom server options.
//
// Experimental
//
// Notice: This type is EXPERIMENTAL and may be changed or removed in a
// later release.
type EmptyServerOption struct{}

func (EmptyServerOption) apply(*serverOptions) {}

// funcServerOption wraps a function that modifies serverOptions into an
// implementation of the ServerOption interface.
type funcServerOption struct {
	f func(*serverOptions)
}

func (fdo *funcServerOption) apply(do *serverOptions) {
	fdo.f(do)
}

func newFuncServerOption(f func(*serverOptions)) *funcServerOption {
	return &funcServerOption{
		f: f,
	}
}

// WriteBufferSize determines how much data can be batched before doing a write on the wire.
// The corresponding memory allocation for this buffer will be twice the size to keep syscalls low.
// The default value for this buffer is 32KB.
// Zero will disable the write buffer such that each write will be on underlying connection.
// Note: A Send call may not directly translate to a write.
func WriteBufferSize(s int) ServerOption {
	return newFuncServerOption(func(o *serverOptions) {
		o.writeBufferSize = s
	})
}

// ReadBufferSize lets you set the size of read buffer, this determines how much data can be read at most
// for one read syscall.
// The default value for this buffer is 32KB.
// Zero will disable read buffer for a connection so data framer can access the underlying
// conn directly.
func ReadBufferSize(s int) ServerOption {
	return newFuncServerOption(func(o *serverOptions) {
		o.readBufferSize = s
	})
}

// InitialWindowSize returns a ServerOption that sets window size for stream.
// The lower bound for window size is 64K and any value smaller than that will be ignored.
func InitialWindowSize(s int32) ServerOption {
	return newFuncServerOption(func(o *serverOptions) {
		o.initialWindowSize = s
	})
}

// InitialConnWindowSize returns a ServerOption that sets window size for a connection.
// The lower bound for window size is 64K and any value smaller than that will be ignored.
func InitialConnWindowSize(s int32) ServerOption {
	return newFuncServerOption(func(o *serverOptions) {
		o.initialConnWindowSize = s
	})
}

// KeepaliveParams returns a ServerOption that sets keepalive and max-age parameters for the server.
func KeepaliveParams(kp keepalive.ServerParameters) ServerOption {
	if kp.Time > 0 && kp.Time < time.Second {
		logger.Warning("Adjusting keepalive ping interval to minimum period of 1s")
		kp.Time = time.Second
	}

	return newFuncServerOption(func(o *serverOptions) {
		o.keepaliveParams = kp
	})
}

// KeepaliveEnforcementPolicy returns a ServerOption that sets keepalive enforcement policy for the server.
func KeepaliveEnforcementPolicy(kep keepalive.EnforcementPolicy) ServerOption {
	return newFuncServerOption(func(o *serverOptions) {
		o.keepalivePolicy = kep
	})
}

// CustomCodec returns a ServerOption that sets a codec for message marshaling and unmarshaling.
//
// This will override any lookups by content-subtype for Codecs registered with RegisterCodec.
//
// Deprecated: register codecs using encoding.RegisterCodec. The server will
// automatically use registered codecs based on the incoming requests' headers.
// See also
// https://github.com/grpc/grpc-go/blob/master/Documentation/encoding.md#using-a-codec.
// Will be supported throughout 1.x.
func CustomCodec(codec Codec) ServerOption {
	return newFuncServerOption(func(o *serverOptions) {
		o.codec = codec
	})
}

// ForceServerCodec returns a ServerOption that sets a codec for message
// marshaling and unmarshaling.
//
// This will override any lookups by content-subtype for Codecs registered
// with RegisterCodec.
//
// See Content-Type on
// https://github.com/grpc/grpc/blob/master/doc/PROTOCOL-HTTP2.md#requests for
// more details. Also see the documentation on RegisterCodec and
// CallContentSubtype for more details on the interaction between encoding.Codec
// and content-subtype.
//
// This function is provided for advanced users; prefer to register codecs
// using encoding.RegisterCodec.
// The server will automatically use registered codecs based on the incoming
// requests' headers. See also
// https://github.com/grpc/grpc-go/blob/master/Documentation/encoding.md#using-a-codec.
// Will be supported throughout 1.x.
//
// Experimental
//
// Notice: This API is EXPERIMENTAL and may be changed or removed in a
// later release.
func ForceServerCodec(codec encoding.Codec) ServerOption {
	return newFuncServerOption(func(o *serverOptions) {
		o.codec = codec
	})
}

// RPCCompressor returns a ServerOption that sets a compressor for outbound
// messages.  For backward compatibility, all outbound messages will be sent
// using this compressor, regardless of incoming message compression.  By
// default, server messages will be sent using the same compressor with which
// request messages were sent.
//
// Deprecated: use encoding.RegisterCompressor instead. Will be supported
// throughout 1.x.
func RPCCompressor(cp Compressor) ServerOption {
	return newFuncServerOption(func(o *serverOptions) {
		o.cp = cp
	})
}

// RPCDecompressor returns a ServerOption that sets a decompressor for inbound
// messages.  It has higher priority than decompressors registered via
// encoding.RegisterCompressor.
//
// Deprecated: use encoding.RegisterCompressor instead. Will be supported
// throughout 1.x.
func RPCDecompressor(dc Decompressor) ServerOption {
	return newFuncServerOption(func(o *serverOptions) {
		o.dc = dc
	})
}

// MaxMsgSize returns a ServerOption to set the max message size in bytes the server can receive.
// If this is not set, gRPC uses the default limit.
//
// Deprecated: use MaxRecvMsgSize instead. Will be supported throughout 1.x.
func MaxMsgSize(m int) ServerOption {
	return MaxRecvMsgSize(m)
}

// MaxRecvMsgSize returns a ServerOption to set the max message size in bytes the server can receive.
// If this is not set, gRPC uses the default 4MB.
func MaxRecvMsgSize(m int) ServerOption {
	return newFuncServerOption(func(o *serverOptions) {
		o.maxReceiveMessageSize = m
	})
}

// MaxSendMsgSize returns a ServerOption to set the max message size in bytes the server can send.
// If this is not set, gRPC uses the default `math.MaxInt32`.
func MaxSendMsgSize(m int) ServerOption {
	return newFuncServerOption(func(o *serverOptions) {
		o.maxSendMessageSize = m
	})
}

// MaxConcurrentStreams returns a ServerOption that will apply a limit on the number
// of concurrent streams to each ServerTransport.
func MaxConcurrentStreams(n uint32) ServerOption {
	return newFuncServerOption(func(o *serverOptions) {
		o.maxConcurrentStreams = n
	})
}

// Creds returns a ServerOption that sets credentials for server connections.
func Creds(c credentials.TransportCredentials) ServerOption {
	return newFuncServerOption(func(o *serverOptions) {
		o.creds = c
	})
}

// UnaryInterceptor returns a ServerOption that sets the UnaryServerInterceptor for the
// server. Only one unary interceptor can be installed. The construction of multiple
// interceptors (e.g., chaining) can be implemented at the caller.
func UnaryInterceptor(i UnaryServerInterceptor) ServerOption {
	return newFuncServerOption(func(o *serverOptions) {
		if o.unaryInt != nil {
			panic("The unary server interceptor was already set and may not be reset.")
		}
		o.unaryInt = i
	})
}

// ChainUnaryInterceptor returns a ServerOption that specifies the chained interceptor
// for unary RPCs. The first interceptor will be the outer most,
// while the last interceptor will be the inner most wrapper around the real call.
// All unary interceptors added by this method will be chained.
func ChainUnaryInterceptor(interceptors ...UnaryServerInterceptor) ServerOption {
	return newFuncServerOption(func(o *serverOptions) {
		o.chainUnaryInts = append(o.chainUnaryInts, interceptors...)
	})
}

// StreamInterceptor returns a ServerOption that sets the StreamServerInterceptor for the
// server. Only one stream interceptor can be installed.
func StreamInterceptor(i StreamServerInterceptor) ServerOption {
	return newFuncServerOption(func(o *serverOptions) {
		if o.streamInt != nil {
			panic("The stream server interceptor was already set and may not be reset.")
		}
		o.streamInt = i
	})
}

// ChainStreamInterceptor returns a ServerOption that specifies the chained interceptor
// for streaming RPCs. The first interceptor will be the outer most,
// while the last interceptor will be the inner most wrapper around the real call.
// All stream interceptors added by this method will be chained.
func ChainStreamInterceptor(interceptors ...StreamServerInterceptor) ServerOption {
	return newFuncServerOption(func(o *serverOptions) {
		o.chainStreamInts = append(o.chainStreamInts, interceptors...)
	})
}

// InTapHandle returns a ServerOption that sets the tap handle for all the server
// transport to be created. Only one can be installed.
//
// Experimental
//
// Notice: This API is EXPERIMENTAL and may be changed or removed in a
// later release.
func InTapHandle(h tap.ServerInHandle) ServerOption {
	return newFuncServerOption(func(o *serverOptions) {
		if o.inTapHandle != nil {
			panic("The tap handle was already set and may not be reset.")
		}
		o.inTapHandle = h
	})
}

// StatsHandler returns a ServerOption that sets the stats handler for the server.
func StatsHandler(h stats.Handler) ServerOption {
	return newFuncServerOption(func(o *serverOptions) {
		o.statsHandler = h
	})
}

// UnknownServiceHandler returns a ServerOption that allows for adding a custom
// unknown service handler. The provided method is a bidi-streaming RPC service
// handler that will be invoked instead of returning the "unimplemented" gRPC
// error whenever a request is received for an unregistered service or method.
// The handling function and stream interceptor (if set) have full access to
// the ServerStream, including its Context.
func UnknownServiceHandler(streamHandler StreamHandler) ServerOption {
	return newFuncServerOption(func(o *serverOptions) {
		o.unknownStreamDesc = &StreamDesc{
			StreamName: "unknown_service_handler",
			Handler:    streamHandler,
			// We need to assume that the users of the streamHandler will want to use both.
			ClientStreams: true,
			ServerStreams: true,
		}
	})
}

// ConnectionTimeout returns a ServerOption that sets the timeout for
// connection establishment (up to and including HTTP/2 handshaking) for all
// new connections.  If this is not set, the default is 120 seconds.  A zero or
// negative value will result in an immediate timeout.
//
// Experimental
//
// Notice: This API is EXPERIMENTAL and may be changed or removed in a
// later release.
func ConnectionTimeout(d time.Duration) ServerOption {
	return newFuncServerOption(func(o *serverOptions) {
		o.connectionTimeout = d
	})
}

// MaxHeaderListSize returns a ServerOption that sets the max (uncompressed) size
// of header list that the server is prepared to accept.
func MaxHeaderListSize(s uint32) ServerOption {
	return newFuncServerOption(func(o *serverOptions) {
		o.maxHeaderListSize = &s
	})
}

// HeaderTableSize returns a ServerOption that sets the size of dynamic
// header table for stream.
//
// Experimental
//
// Notice: This API is EXPERIMENTAL and may be changed or removed in a
// later release.
func HeaderTableSize(s uint32) ServerOption {
	return newFuncServerOption(func(o *serverOptions) {
		o.headerTableSize = &s
	})
}

// NumStreamWorkers returns a ServerOption that sets the number of worker
// goroutines that should be used to process incoming streams. Setting this to
// zero (default) will disable workers and spawn a new goroutine for each
// stream.
//
// Experimental
//
// Notice: This API is EXPERIMENTAL and may be changed or removed in a
// later release.
func NumStreamWorkers(numServerWorkers uint32) ServerOption {
	// TODO: If/when this API gets stabilized (i.e. stream workers become the
	// only way streams are processed), change the behavior of the zero value to
	// a sane default. Preliminary experiments suggest that a value equal to the
	// number of CPUs available is most performant; requires thorough testing.
	return newFuncServerOption(func(o *serverOptions) {
		o.numServerWorkers = numServerWorkers
	})
}

// serverWorkerResetThreshold defines how often the stack must be reset. Every
// N requests, by spawning a new goroutine in its place, a worker can reset its
// stack so that large stacks don't live in memory forever. 2^16 should allow
// each goroutine stack to live for at least a few seconds in a typical
// workload (assuming a QPS of a few thousand requests/sec).
const serverWorkerResetThreshold = 1 << 16

// serverWorkers blocks on a *transport.Stream channel forever and waits for
// data to be fed by serveStreams. This allows different requests to be
// processed by the same goroutine, removing the need for expensive stack
// re-allocations (see the runtime.morestack problem [1]).
//
// [1] https://github.com/golang/go/issues/18138
func (s *Server) serverWorker(ch chan *serverWorkerData) {
	// To make sure all server workers don't reset at the same time, choose a
	// random number of iterations before resetting.
	threshold := serverWorkerResetThreshold + grpcrand.Intn(serverWorkerResetThreshold)
	for completed := 0; completed < threshold; completed++ {
		data, ok := <-ch
		if !ok {
			return
		}
		s.handleStream(data.st, data.stream, s.traceInfo(data.st, data.stream))
		data.wg.Done()
	}
	go s.serverWorker(ch)
}

// initServerWorkers creates worker goroutines and channels to process incoming
// connections to reduce the time spent overall on runtime.morestack.
func (s *Server) initServerWorkers() {
	s.serverWorkerChannels = make([]chan *serverWorkerData, s.opts.numServerWorkers)
	for i := uint32(0); i < s.opts.numServerWorkers; i++ {
		s.serverWorkerChannels[i] = make(chan *serverWorkerData)
		go s.serverWorker(s.serverWorkerChannels[i])
	}
}

func (s *Server) stopServerWorkers() {
	for i := uint32(0); i < s.opts.numServerWorkers; i++ {
		close(s.serverWorkerChannels[i])
	}
}

// NewServer creates a gRPC server which has no service registered and has not
// started to accept requests yet.
func NewServer(opt ...ServerOption) *Server {
	opts := defaultServerOptions
	for _, o := range opt {
		o.apply(&opts)
	}
	s := &Server{
		lis:      make(map[net.Listener]bool),
		opts:     opts,
<<<<<<< HEAD
		conns:    make(map[transport.ServerTransport]bool),
=======
		conns:    make(map[string]map[transport.ServerTransport]bool),
>>>>>>> 5d1df8cc
		services: make(map[string]*serviceInfo),
		quit:     grpcsync.NewEvent(),
		done:     grpcsync.NewEvent(),
		czData:   new(channelzData),
	}
	chainUnaryServerInterceptors(s)
	chainStreamServerInterceptors(s)
	s.cv = sync.NewCond(&s.mu)
	if EnableTracing {
		_, file, line, _ := runtime.Caller(1)
		s.events = trace.NewEventLog("grpc.Server", fmt.Sprintf("%s:%d", file, line))
	}

	if s.opts.numServerWorkers > 0 {
		s.initServerWorkers()
	}

	s.channelzID = channelz.RegisterServer(&channelzServer{s}, "")
	channelz.Info(logger, s.channelzID, "Server created")
	return s
}

// printf records an event in s's event log, unless s has been stopped.
// REQUIRES s.mu is held.
func (s *Server) printf(format string, a ...interface{}) {
	if s.events != nil {
		s.events.Printf(format, a...)
	}
}

// errorf records an error in s's event log, unless s has been stopped.
// REQUIRES s.mu is held.
func (s *Server) errorf(format string, a ...interface{}) {
	if s.events != nil {
		s.events.Errorf(format, a...)
	}
}

// ServiceRegistrar wraps a single method that supports service registration. It
// enables users to pass concrete types other than grpc.Server to the service
// registration methods exported by the IDL generated code.
type ServiceRegistrar interface {
	// RegisterService registers a service and its implementation to the
	// concrete type implementing this interface.  It may not be called
	// once the server has started serving.
	// desc describes the service and its methods and handlers. impl is the
	// service implementation which is passed to the method handlers.
	RegisterService(desc *ServiceDesc, impl interface{})
}

// RegisterService registers a service and its implementation to the gRPC
// server. It is called from the IDL generated code. This must be called before
// invoking Serve. If ss is non-nil (for legacy code), its type is checked to
// ensure it implements sd.HandlerType.
func (s *Server) RegisterService(sd *ServiceDesc, ss interface{}) {
	if ss != nil {
		ht := reflect.TypeOf(sd.HandlerType).Elem()
		st := reflect.TypeOf(ss)
		if !st.Implements(ht) {
			logger.Fatalf("grpc: Server.RegisterService found the handler of type %v that does not satisfy %v", st, ht)
		}
	}
	s.register(sd, ss)
}

func (s *Server) register(sd *ServiceDesc, ss interface{}) {
	s.mu.Lock()
	defer s.mu.Unlock()
	s.printf("RegisterService(%q)", sd.ServiceName)
	if s.serve {
		logger.Fatalf("grpc: Server.RegisterService after Server.Serve for %q", sd.ServiceName)
	}
	if _, ok := s.services[sd.ServiceName]; ok {
		logger.Fatalf("grpc: Server.RegisterService found duplicate service registration for %q", sd.ServiceName)
	}
	info := &serviceInfo{
		serviceImpl: ss,
		methods:     make(map[string]*MethodDesc),
		streams:     make(map[string]*StreamDesc),
		mdata:       sd.Metadata,
	}
	for i := range sd.Methods {
		d := &sd.Methods[i]
		info.methods[d.MethodName] = d
	}
	for i := range sd.Streams {
		d := &sd.Streams[i]
		info.streams[d.StreamName] = d
	}
	s.services[sd.ServiceName] = info
}

// MethodInfo contains the information of an RPC including its method name and type.
type MethodInfo struct {
	// Name is the method name only, without the service name or package name.
	Name string
	// IsClientStream indicates whether the RPC is a client streaming RPC.
	IsClientStream bool
	// IsServerStream indicates whether the RPC is a server streaming RPC.
	IsServerStream bool
}

// ServiceInfo contains unary RPC method info, streaming RPC method info and metadata for a service.
type ServiceInfo struct {
	Methods []MethodInfo
	// Metadata is the metadata specified in ServiceDesc when registering service.
	Metadata interface{}
}

// GetServiceInfo returns a map from service names to ServiceInfo.
// Service names include the package names, in the form of <package>.<service>.
func (s *Server) GetServiceInfo() map[string]ServiceInfo {
	ret := make(map[string]ServiceInfo)
	for n, srv := range s.services {
		methods := make([]MethodInfo, 0, len(srv.methods)+len(srv.streams))
		for m := range srv.methods {
			methods = append(methods, MethodInfo{
				Name:           m,
				IsClientStream: false,
				IsServerStream: false,
			})
		}
		for m, d := range srv.streams {
			methods = append(methods, MethodInfo{
				Name:           m,
				IsClientStream: d.ClientStreams,
				IsServerStream: d.ServerStreams,
			})
		}

		ret[n] = ServiceInfo{
			Methods:  methods,
			Metadata: srv.mdata,
		}
	}
	return ret
}

// ErrServerStopped indicates that the operation is now illegal because of
// the server being stopped.
var ErrServerStopped = errors.New("grpc: the server has been stopped")

type listenSocket struct {
	net.Listener
	channelzID *channelz.Identifier
}

func (l *listenSocket) ChannelzMetric() *channelz.SocketInternalMetric {
	return &channelz.SocketInternalMetric{
		SocketOptions: channelz.GetSocketOption(l.Listener),
		LocalAddr:     l.Listener.Addr(),
	}
}

func (l *listenSocket) Close() error {
	err := l.Listener.Close()
	channelz.RemoveEntry(l.channelzID)
	channelz.Info(logger, l.channelzID, "ListenSocket deleted")
	return err
}

// Serve accepts incoming connections on the listener lis, creating a new
// ServerTransport and service goroutine for each. The service goroutines
// read gRPC requests and then call the registered handlers to reply to them.
// Serve returns when lis.Accept fails with fatal errors.  lis will be closed when
// this method returns.
// Serve will return a non-nil error unless Stop or GracefulStop is called.
func (s *Server) Serve(lis net.Listener) error {
	s.mu.Lock()
	s.printf("serving")
	s.serve = true
	if s.lis == nil {
		// Serve called after Stop or GracefulStop.
		s.mu.Unlock()
		lis.Close()
		return ErrServerStopped
	}

	s.serveWG.Add(1)
	defer func() {
		s.serveWG.Done()
		if s.quit.HasFired() {
			// Stop or GracefulStop called; block until done and return nil.
			<-s.done.Done()
		}
	}()

	ls := &listenSocket{Listener: lis}
	s.lis[ls] = true

	defer func() {
		s.mu.Lock()
		if s.lis != nil && s.lis[ls] {
			ls.Close()
			delete(s.lis, ls)
		}
		s.mu.Unlock()
	}()

	var err error
	ls.channelzID, err = channelz.RegisterListenSocket(ls, s.channelzID, lis.Addr().String())
	if err != nil {
		s.mu.Unlock()
		return err
	}
	s.mu.Unlock()
	channelz.Info(logger, ls.channelzID, "ListenSocket created")

	var tempDelay time.Duration // how long to sleep on accept failure
	for {
		rawConn, err := lis.Accept()
		if err != nil {
			if ne, ok := err.(interface {
				Temporary() bool
			}); ok && ne.Temporary() {
				if tempDelay == 0 {
					tempDelay = 5 * time.Millisecond
				} else {
					tempDelay *= 2
				}
				if max := 1 * time.Second; tempDelay > max {
					tempDelay = max
				}
				s.mu.Lock()
				s.printf("Accept error: %v; retrying in %v", err, tempDelay)
				s.mu.Unlock()
				timer := time.NewTimer(tempDelay)
				select {
				case <-timer.C:
				case <-s.quit.Done():
					timer.Stop()
					return nil
				}
				continue
			}
			s.mu.Lock()
			s.printf("done serving; Accept = %v", err)
			s.mu.Unlock()

			if s.quit.HasFired() {
				return nil
			}
			return err
		}
		tempDelay = 0
		// Start a new goroutine to deal with rawConn so we don't stall this Accept
		// loop goroutine.
		//
		// Make sure we account for the goroutine so GracefulStop doesn't nil out
		// s.conns before this conn can be added.
		s.serveWG.Add(1)
		go func() {
			s.handleRawConn(lis.Addr().String(), rawConn)
			s.serveWG.Done()
		}()
	}
}

// handleRawConn forks a goroutine to handle a just-accepted connection that
// has not had any I/O performed on it yet.
func (s *Server) handleRawConn(lisAddr string, rawConn net.Conn) {
	if s.quit.HasFired() {
		rawConn.Close()
		return
	}
	rawConn.SetDeadline(time.Now().Add(s.opts.connectionTimeout))

	// Finish handshaking (HTTP2)
	st := s.newHTTP2Transport(rawConn)
	rawConn.SetDeadline(time.Time{})
	if st == nil {
		return
	}

	if !s.addConn(lisAddr, st) {
		return
	}
	go func() {
		s.serveStreams(st)
		s.removeConn(lisAddr, st)
	}()
}

func (s *Server) drainServerTransports(addr string) {
	s.mu.Lock()
	conns := s.conns[addr]
	for st := range conns {
		st.Drain()
	}
	s.mu.Unlock()
}

// newHTTP2Transport sets up a http/2 transport (using the
// gRPC http2 server transport in transport/http2_server.go).
func (s *Server) newHTTP2Transport(c net.Conn) transport.ServerTransport {
	config := &transport.ServerConfig{
		MaxStreams:            s.opts.maxConcurrentStreams,
		ConnectionTimeout:     s.opts.connectionTimeout,
		Credentials:           s.opts.creds,
		InTapHandle:           s.opts.inTapHandle,
		StatsHandler:          s.opts.statsHandler,
		KeepaliveParams:       s.opts.keepaliveParams,
		KeepalivePolicy:       s.opts.keepalivePolicy,
		InitialWindowSize:     s.opts.initialWindowSize,
		InitialConnWindowSize: s.opts.initialConnWindowSize,
		WriteBufferSize:       s.opts.writeBufferSize,
		ReadBufferSize:        s.opts.readBufferSize,
		ChannelzParentID:      s.channelzID,
		MaxHeaderListSize:     s.opts.maxHeaderListSize,
		HeaderTableSize:       s.opts.headerTableSize,
	}
	st, err := transport.NewServerTransport(c, config)
	if err != nil {
		s.mu.Lock()
		s.errorf("NewServerTransport(%q) failed: %v", c.RemoteAddr(), err)
		s.mu.Unlock()
		// ErrConnDispatched means that the connection was dispatched away from
		// gRPC; those connections should be left open.
		if err != credentials.ErrConnDispatched {
			// Don't log on ErrConnDispatched and io.EOF to prevent log spam.
			if err != io.EOF {
				channelz.Warning(logger, s.channelzID, "grpc: Server.Serve failed to create ServerTransport: ", err)
			}
			c.Close()
		}
		return nil
	}

	return st
}

func (s *Server) serveStreams(st transport.ServerTransport) {
	defer st.Close()
	var wg sync.WaitGroup

	var roundRobinCounter uint32
	st.HandleStreams(func(stream *transport.Stream) {
		wg.Add(1)
		if s.opts.numServerWorkers > 0 {
			data := &serverWorkerData{st: st, wg: &wg, stream: stream}
			select {
			case s.serverWorkerChannels[atomic.AddUint32(&roundRobinCounter, 1)%s.opts.numServerWorkers] <- data:
			default:
				// If all stream workers are busy, fallback to the default code path.
				go func() {
					s.handleStream(st, stream, s.traceInfo(st, stream))
					wg.Done()
				}()
			}
		} else {
			go func() {
				defer wg.Done()
				s.handleStream(st, stream, s.traceInfo(st, stream))
			}()
		}
	}, func(ctx context.Context, method string) context.Context {
		if !EnableTracing {
			return ctx
		}
		tr := trace.New("grpc.Recv."+methodFamily(method), method)
		return trace.NewContext(ctx, tr)
	})
	wg.Wait()
}

var _ http.Handler = (*Server)(nil)

// ServeHTTP implements the Go standard library's http.Handler
// interface by responding to the gRPC request r, by looking up
// the requested gRPC method in the gRPC server s.
//
// The provided HTTP request must have arrived on an HTTP/2
// connection. When using the Go standard library's server,
// practically this means that the Request must also have arrived
// over TLS.
//
// To share one port (such as 443 for https) between gRPC and an
// existing http.Handler, use a root http.Handler such as:
//
//   if r.ProtoMajor == 2 && strings.HasPrefix(
//   	r.Header.Get("Content-Type"), "application/grpc") {
//   	grpcServer.ServeHTTP(w, r)
//   } else {
//   	yourMux.ServeHTTP(w, r)
//   }
//
// Note that ServeHTTP uses Go's HTTP/2 server implementation which is totally
// separate from grpc-go's HTTP/2 server. Performance and features may vary
// between the two paths. ServeHTTP does not support some gRPC features
// available through grpc-go's HTTP/2 server.
//
// Experimental
//
// Notice: This API is EXPERIMENTAL and may be changed or removed in a
// later release.
func (s *Server) ServeHTTP(w http.ResponseWriter, r *http.Request) {
	st, err := transport.NewServerHandlerTransport(w, r, s.opts.statsHandler)
	if err != nil {
		http.Error(w, err.Error(), http.StatusInternalServerError)
		return
	}
	if !s.addConn(listenerAddressForServeHTTP, st) {
		return
	}
	defer s.removeConn(listenerAddressForServeHTTP, st)
	s.serveStreams(st)
}

// traceInfo returns a traceInfo and associates it with stream, if tracing is enabled.
// If tracing is not enabled, it returns nil.
func (s *Server) traceInfo(st transport.ServerTransport, stream *transport.Stream) (trInfo *traceInfo) {
	if !EnableTracing {
		return nil
	}
	tr, ok := trace.FromContext(stream.Context())
	if !ok {
		return nil
	}

	trInfo = &traceInfo{
		tr: tr,
		firstLine: firstLine{
			client:     false,
			remoteAddr: st.RemoteAddr(),
		},
	}
	if dl, ok := stream.Context().Deadline(); ok {
		trInfo.firstLine.deadline = time.Until(dl)
	}
	return trInfo
}

func (s *Server) addConn(addr string, st transport.ServerTransport) bool {
	s.mu.Lock()
	defer s.mu.Unlock()
	if s.conns == nil {
		st.Close()
		return false
	}
	if s.drain {
		// Transport added after we drained our existing conns: drain it
		// immediately.
		st.Drain()
	}

	if s.conns[addr] == nil {
		// Create a map entry if this is the first connection on this listener.
		s.conns[addr] = make(map[transport.ServerTransport]bool)
	}
	s.conns[addr][st] = true
	return true
}

func (s *Server) removeConn(addr string, st transport.ServerTransport) {
	s.mu.Lock()
	defer s.mu.Unlock()

	conns := s.conns[addr]
	if conns != nil {
		delete(conns, st)
		if len(conns) == 0 {
			// If the last connection for this address is being removed, also
			// remove the map entry corresponding to the address. This is used
			// in GracefulStop() when waiting for all connections to be closed.
			delete(s.conns, addr)
		}
		s.cv.Broadcast()
	}
}

func (s *Server) channelzMetric() *channelz.ServerInternalMetric {
	return &channelz.ServerInternalMetric{
		CallsStarted:             atomic.LoadInt64(&s.czData.callsStarted),
		CallsSucceeded:           atomic.LoadInt64(&s.czData.callsSucceeded),
		CallsFailed:              atomic.LoadInt64(&s.czData.callsFailed),
		LastCallStartedTimestamp: time.Unix(0, atomic.LoadInt64(&s.czData.lastCallStartedTime)),
	}
}

func (s *Server) incrCallsStarted() {
	atomic.AddInt64(&s.czData.callsStarted, 1)
	atomic.StoreInt64(&s.czData.lastCallStartedTime, time.Now().UnixNano())
}

func (s *Server) incrCallsSucceeded() {
	atomic.AddInt64(&s.czData.callsSucceeded, 1)
}

func (s *Server) incrCallsFailed() {
	atomic.AddInt64(&s.czData.callsFailed, 1)
}

func (s *Server) sendResponse(t transport.ServerTransport, stream *transport.Stream, msg interface{}, cp Compressor, opts *transport.Options, comp encoding.Compressor) error {
	data, err := encode(s.getCodec(stream.ContentSubtype()), msg)
	if err != nil {
		channelz.Error(logger, s.channelzID, "grpc: server failed to encode response: ", err)
		return err
	}
	compData, err := compress(data, cp, comp)
	if err != nil {
		channelz.Error(logger, s.channelzID, "grpc: server failed to compress response: ", err)
		return err
	}
	hdr, payload := msgHeader(data, compData)
	// TODO(dfawley): should we be checking len(data) instead?
	if len(payload) > s.opts.maxSendMessageSize {
		return status.Errorf(codes.ResourceExhausted, "grpc: trying to send message larger than max (%d vs. %d)", len(payload), s.opts.maxSendMessageSize)
	}
	err = t.Write(stream, hdr, payload, opts)
	if err == nil && s.opts.statsHandler != nil {
		s.opts.statsHandler.HandleRPC(stream.Context(), outPayload(false, msg, data, payload, time.Now()))
	}
	return err
}

// chainUnaryServerInterceptors chains all unary server interceptors into one.
func chainUnaryServerInterceptors(s *Server) {
	// Prepend opts.unaryInt to the chaining interceptors if it exists, since unaryInt will
	// be executed before any other chained interceptors.
	interceptors := s.opts.chainUnaryInts
	if s.opts.unaryInt != nil {
		interceptors = append([]UnaryServerInterceptor{s.opts.unaryInt}, s.opts.chainUnaryInts...)
	}

	var chainedInt UnaryServerInterceptor
	if len(interceptors) == 0 {
		chainedInt = nil
	} else if len(interceptors) == 1 {
		chainedInt = interceptors[0]
	} else {
		chainedInt = chainUnaryInterceptors(interceptors)
	}

	s.opts.unaryInt = chainedInt
}

func chainUnaryInterceptors(interceptors []UnaryServerInterceptor) UnaryServerInterceptor {
	return func(ctx context.Context, req interface{}, info *UnaryServerInfo, handler UnaryHandler) (interface{}, error) {
		// the struct ensures the variables are allocated together, rather than separately, since we
		// know they should be garbage collected together. This saves 1 allocation and decreases
		// time/call by about 10% on the microbenchmark.
		var state struct {
			i    int
			next UnaryHandler
		}
		state.next = func(ctx context.Context, req interface{}) (interface{}, error) {
			if state.i == len(interceptors)-1 {
				return interceptors[state.i](ctx, req, info, handler)
			}
			state.i++
			return interceptors[state.i-1](ctx, req, info, state.next)
		}
		return state.next(ctx, req)
	}
}

func (s *Server) processUnaryRPC(t transport.ServerTransport, stream *transport.Stream, info *serviceInfo, md *MethodDesc, trInfo *traceInfo) (err error) {
	sh := s.opts.statsHandler
	if sh != nil || trInfo != nil || channelz.IsOn() {
		if channelz.IsOn() {
			s.incrCallsStarted()
		}
		var statsBegin *stats.Begin
		if sh != nil {
			beginTime := time.Now()
			statsBegin = &stats.Begin{
				BeginTime:      beginTime,
				IsClientStream: false,
				IsServerStream: false,
			}
			sh.HandleRPC(stream.Context(), statsBegin)
		}
		if trInfo != nil {
			trInfo.tr.LazyLog(&trInfo.firstLine, false)
		}
		// The deferred error handling for tracing, stats handler and channelz are
		// combined into one function to reduce stack usage -- a defer takes ~56-64
		// bytes on the stack, so overflowing the stack will require a stack
		// re-allocation, which is expensive.
		//
		// To maintain behavior similar to separate deferred statements, statements
		// should be executed in the reverse order. That is, tracing first, stats
		// handler second, and channelz last. Note that panics *within* defers will
		// lead to different behavior, but that's an acceptable compromise; that
		// would be undefined behavior territory anyway.
		defer func() {
			if trInfo != nil {
				if err != nil && err != io.EOF {
					trInfo.tr.LazyLog(&fmtStringer{"%v", []interface{}{err}}, true)
					trInfo.tr.SetError()
				}
				trInfo.tr.Finish()
			}

			if sh != nil {
				end := &stats.End{
					BeginTime: statsBegin.BeginTime,
					EndTime:   time.Now(),
				}
				if err != nil && err != io.EOF {
					end.Error = toRPCErr(err)
				}
				sh.HandleRPC(stream.Context(), end)
			}

			if channelz.IsOn() {
				if err != nil && err != io.EOF {
					s.incrCallsFailed()
				} else {
					s.incrCallsSucceeded()
				}
			}
		}()
	}

	binlog := binarylog.GetMethodLogger(stream.Method())
	if binlog != nil {
		ctx := stream.Context()
		md, _ := metadata.FromIncomingContext(ctx)
		logEntry := &binarylog.ClientHeader{
			Header:     md,
			MethodName: stream.Method(),
			PeerAddr:   nil,
		}
		if deadline, ok := ctx.Deadline(); ok {
			logEntry.Timeout = time.Until(deadline)
			if logEntry.Timeout < 0 {
				logEntry.Timeout = 0
			}
		}
		if a := md[":authority"]; len(a) > 0 {
			logEntry.Authority = a[0]
		}
		if peer, ok := peer.FromContext(ctx); ok {
			logEntry.PeerAddr = peer.Addr
		}
		binlog.Log(logEntry)
	}

	// comp and cp are used for compression.  decomp and dc are used for
	// decompression.  If comp and decomp are both set, they are the same;
	// however they are kept separate to ensure that at most one of the
	// compressor/decompressor variable pairs are set for use later.
	var comp, decomp encoding.Compressor
	var cp Compressor
	var dc Decompressor

	// If dc is set and matches the stream's compression, use it.  Otherwise, try
	// to find a matching registered compressor for decomp.
	if rc := stream.RecvCompress(); s.opts.dc != nil && s.opts.dc.Type() == rc {
		dc = s.opts.dc
	} else if rc != "" && rc != encoding.Identity {
		decomp = encoding.GetCompressor(rc)
		if decomp == nil {
			st := status.Newf(codes.Unimplemented, "grpc: Decompressor is not installed for grpc-encoding %q", rc)
			t.WriteStatus(stream, st)
			return st.Err()
		}
	}

	// If cp is set, use it.  Otherwise, attempt to compress the response using
	// the incoming message compression method.
	//
	// NOTE: this needs to be ahead of all handling, https://github.com/grpc/grpc-go/issues/686.
	if s.opts.cp != nil {
		cp = s.opts.cp
		stream.SetSendCompress(cp.Type())
	} else if rc := stream.RecvCompress(); rc != "" && rc != encoding.Identity {
		// Legacy compressor not specified; attempt to respond with same encoding.
		comp = encoding.GetCompressor(rc)
		if comp != nil {
			stream.SetSendCompress(rc)
		}
	}

	var payInfo *payloadInfo
	if sh != nil || binlog != nil {
		payInfo = &payloadInfo{}
	}
	d, err := recvAndDecompress(&parser{r: stream}, stream, dc, s.opts.maxReceiveMessageSize, payInfo, decomp)
	if err != nil {
		if e := t.WriteStatus(stream, status.Convert(err)); e != nil {
			channelz.Warningf(logger, s.channelzID, "grpc: Server.processUnaryRPC failed to write status %v", e)
		}
		return err
	}
	if channelz.IsOn() {
		t.IncrMsgRecv()
	}
	df := func(v interface{}) error {
		if err := s.getCodec(stream.ContentSubtype()).Unmarshal(d, v); err != nil {
			return status.Errorf(codes.Internal, "grpc: error unmarshalling request: %v", err)
		}
		if sh != nil {
			sh.HandleRPC(stream.Context(), &stats.InPayload{
				RecvTime:   time.Now(),
				Payload:    v,
				WireLength: payInfo.wireLength + headerLen,
				Data:       d,
				Length:     len(d),
			})
		}
		if binlog != nil {
			binlog.Log(&binarylog.ClientMessage{
				Message: d,
			})
		}
		if trInfo != nil {
			trInfo.tr.LazyLog(&payload{sent: false, msg: v}, true)
		}
		return nil
	}
	ctx := NewContextWithServerTransportStream(stream.Context(), stream)
	reply, appErr := md.Handler(info.serviceImpl, ctx, df, s.opts.unaryInt)
	if appErr != nil {
		appStatus, ok := status.FromError(appErr)
		if !ok {
			// Convert non-status application error to a status error with code
			// Unknown, but handle context errors specifically.
			appStatus = status.FromContextError(appErr)
			appErr = appStatus.Err()
		}
		if trInfo != nil {
			trInfo.tr.LazyLog(stringer(appStatus.Message()), true)
			trInfo.tr.SetError()
		}
		if e := t.WriteStatus(stream, appStatus); e != nil {
			channelz.Warningf(logger, s.channelzID, "grpc: Server.processUnaryRPC failed to write status: %v", e)
		}
		if binlog != nil {
			if h, _ := stream.Header(); h.Len() > 0 {
				// Only log serverHeader if there was header. Otherwise it can
				// be trailer only.
				binlog.Log(&binarylog.ServerHeader{
					Header: h,
				})
			}
			binlog.Log(&binarylog.ServerTrailer{
				Trailer: stream.Trailer(),
				Err:     appErr,
			})
		}
		return appErr
	}
	if trInfo != nil {
		trInfo.tr.LazyLog(stringer("OK"), false)
	}
	opts := &transport.Options{Last: true}

	if err := s.sendResponse(t, stream, reply, cp, opts, comp); err != nil {
		if err == io.EOF {
			// The entire stream is done (for unary RPC only).
			return err
		}
		if sts, ok := status.FromError(err); ok {
			if e := t.WriteStatus(stream, sts); e != nil {
				channelz.Warningf(logger, s.channelzID, "grpc: Server.processUnaryRPC failed to write status: %v", e)
			}
		} else {
			switch st := err.(type) {
			case transport.ConnectionError:
				// Nothing to do here.
			default:
				panic(fmt.Sprintf("grpc: Unexpected error (%T) from sendResponse: %v", st, st))
			}
		}
		if binlog != nil {
			h, _ := stream.Header()
			binlog.Log(&binarylog.ServerHeader{
				Header: h,
			})
			binlog.Log(&binarylog.ServerTrailer{
				Trailer: stream.Trailer(),
				Err:     appErr,
			})
		}
		return err
	}
	if binlog != nil {
		h, _ := stream.Header()
		binlog.Log(&binarylog.ServerHeader{
			Header: h,
		})
		binlog.Log(&binarylog.ServerMessage{
			Message: reply,
		})
	}
	if channelz.IsOn() {
		t.IncrMsgSent()
	}
	if trInfo != nil {
		trInfo.tr.LazyLog(&payload{sent: true, msg: reply}, true)
	}
	// TODO: Should we be logging if writing status failed here, like above?
	// Should the logging be in WriteStatus?  Should we ignore the WriteStatus
	// error or allow the stats handler to see it?
	err = t.WriteStatus(stream, statusOK)
	if binlog != nil {
		binlog.Log(&binarylog.ServerTrailer{
			Trailer: stream.Trailer(),
			Err:     appErr,
		})
	}
	return err
}

// chainStreamServerInterceptors chains all stream server interceptors into one.
func chainStreamServerInterceptors(s *Server) {
	// Prepend opts.streamInt to the chaining interceptors if it exists, since streamInt will
	// be executed before any other chained interceptors.
	interceptors := s.opts.chainStreamInts
	if s.opts.streamInt != nil {
		interceptors = append([]StreamServerInterceptor{s.opts.streamInt}, s.opts.chainStreamInts...)
	}

	var chainedInt StreamServerInterceptor
	if len(interceptors) == 0 {
		chainedInt = nil
	} else if len(interceptors) == 1 {
		chainedInt = interceptors[0]
	} else {
		chainedInt = chainStreamInterceptors(interceptors)
	}

	s.opts.streamInt = chainedInt
}

func chainStreamInterceptors(interceptors []StreamServerInterceptor) StreamServerInterceptor {
	return func(srv interface{}, ss ServerStream, info *StreamServerInfo, handler StreamHandler) error {
		// the struct ensures the variables are allocated together, rather than separately, since we
		// know they should be garbage collected together. This saves 1 allocation and decreases
		// time/call by about 10% on the microbenchmark.
		var state struct {
			i    int
			next StreamHandler
		}
		state.next = func(srv interface{}, ss ServerStream) error {
			if state.i == len(interceptors)-1 {
				return interceptors[state.i](srv, ss, info, handler)
			}
			state.i++
			return interceptors[state.i-1](srv, ss, info, state.next)
		}
		return state.next(srv, ss)
	}
}

func (s *Server) processStreamingRPC(t transport.ServerTransport, stream *transport.Stream, info *serviceInfo, sd *StreamDesc, trInfo *traceInfo) (err error) {
	if channelz.IsOn() {
		s.incrCallsStarted()
	}
	sh := s.opts.statsHandler
	var statsBegin *stats.Begin
	if sh != nil {
		beginTime := time.Now()
		statsBegin = &stats.Begin{
			BeginTime:      beginTime,
			IsClientStream: sd.ClientStreams,
			IsServerStream: sd.ServerStreams,
		}
		sh.HandleRPC(stream.Context(), statsBegin)
	}
	ctx := NewContextWithServerTransportStream(stream.Context(), stream)
	ss := &serverStream{
		ctx:                   ctx,
		t:                     t,
		s:                     stream,
		p:                     &parser{r: stream},
		codec:                 s.getCodec(stream.ContentSubtype()),
		maxReceiveMessageSize: s.opts.maxReceiveMessageSize,
		maxSendMessageSize:    s.opts.maxSendMessageSize,
		trInfo:                trInfo,
		statsHandler:          sh,
	}

	if sh != nil || trInfo != nil || channelz.IsOn() {
		// See comment in processUnaryRPC on defers.
		defer func() {
			if trInfo != nil {
				ss.mu.Lock()
				if err != nil && err != io.EOF {
					ss.trInfo.tr.LazyLog(&fmtStringer{"%v", []interface{}{err}}, true)
					ss.trInfo.tr.SetError()
				}
				ss.trInfo.tr.Finish()
				ss.trInfo.tr = nil
				ss.mu.Unlock()
			}

			if sh != nil {
				end := &stats.End{
					BeginTime: statsBegin.BeginTime,
					EndTime:   time.Now(),
				}
				if err != nil && err != io.EOF {
					end.Error = toRPCErr(err)
				}
				sh.HandleRPC(stream.Context(), end)
			}

			if channelz.IsOn() {
				if err != nil && err != io.EOF {
					s.incrCallsFailed()
				} else {
					s.incrCallsSucceeded()
				}
			}
		}()
	}

	ss.binlog = binarylog.GetMethodLogger(stream.Method())
	if ss.binlog != nil {
		md, _ := metadata.FromIncomingContext(ctx)
		logEntry := &binarylog.ClientHeader{
			Header:     md,
			MethodName: stream.Method(),
			PeerAddr:   nil,
		}
		if deadline, ok := ctx.Deadline(); ok {
			logEntry.Timeout = time.Until(deadline)
			if logEntry.Timeout < 0 {
				logEntry.Timeout = 0
			}
		}
		if a := md[":authority"]; len(a) > 0 {
			logEntry.Authority = a[0]
		}
		if peer, ok := peer.FromContext(ss.Context()); ok {
			logEntry.PeerAddr = peer.Addr
		}
		ss.binlog.Log(logEntry)
	}

	// If dc is set and matches the stream's compression, use it.  Otherwise, try
	// to find a matching registered compressor for decomp.
	if rc := stream.RecvCompress(); s.opts.dc != nil && s.opts.dc.Type() == rc {
		ss.dc = s.opts.dc
	} else if rc != "" && rc != encoding.Identity {
		ss.decomp = encoding.GetCompressor(rc)
		if ss.decomp == nil {
			st := status.Newf(codes.Unimplemented, "grpc: Decompressor is not installed for grpc-encoding %q", rc)
			t.WriteStatus(ss.s, st)
			return st.Err()
		}
	}

	// If cp is set, use it.  Otherwise, attempt to compress the response using
	// the incoming message compression method.
	//
	// NOTE: this needs to be ahead of all handling, https://github.com/grpc/grpc-go/issues/686.
	if s.opts.cp != nil {
		ss.cp = s.opts.cp
		stream.SetSendCompress(s.opts.cp.Type())
	} else if rc := stream.RecvCompress(); rc != "" && rc != encoding.Identity {
		// Legacy compressor not specified; attempt to respond with same encoding.
		ss.comp = encoding.GetCompressor(rc)
		if ss.comp != nil {
			stream.SetSendCompress(rc)
		}
	}

	ss.ctx = newContextWithRPCInfo(ss.ctx, false, ss.codec, ss.cp, ss.comp)

	if trInfo != nil {
		trInfo.tr.LazyLog(&trInfo.firstLine, false)
	}
	var appErr error
	var server interface{}
	if info != nil {
		server = info.serviceImpl
	}
	if s.opts.streamInt == nil {
		appErr = sd.Handler(server, ss)
	} else {
		info := &StreamServerInfo{
			FullMethod:     stream.Method(),
			IsClientStream: sd.ClientStreams,
			IsServerStream: sd.ServerStreams,
		}
		appErr = s.opts.streamInt(server, ss, info, sd.Handler)
	}
	if appErr != nil {
		appStatus, ok := status.FromError(appErr)
		if !ok {
			// Convert non-status application error to a status error with code
			// Unknown, but handle context errors specifically.
			appStatus = status.FromContextError(appErr)
			appErr = appStatus.Err()
		}
		if trInfo != nil {
			ss.mu.Lock()
			ss.trInfo.tr.LazyLog(stringer(appStatus.Message()), true)
			ss.trInfo.tr.SetError()
			ss.mu.Unlock()
		}
		t.WriteStatus(ss.s, appStatus)
		if ss.binlog != nil {
			ss.binlog.Log(&binarylog.ServerTrailer{
				Trailer: ss.s.Trailer(),
				Err:     appErr,
			})
		}
		// TODO: Should we log an error from WriteStatus here and below?
		return appErr
	}
	if trInfo != nil {
		ss.mu.Lock()
		ss.trInfo.tr.LazyLog(stringer("OK"), false)
		ss.mu.Unlock()
	}
	err = t.WriteStatus(ss.s, statusOK)
	if ss.binlog != nil {
		ss.binlog.Log(&binarylog.ServerTrailer{
			Trailer: ss.s.Trailer(),
			Err:     appErr,
		})
	}
	return err
}

func (s *Server) handleStream(t transport.ServerTransport, stream *transport.Stream, trInfo *traceInfo) {
	sm := stream.Method()
	if sm != "" && sm[0] == '/' {
		sm = sm[1:]
	}
	pos := strings.LastIndex(sm, "/")
	if pos == -1 {
		if trInfo != nil {
			trInfo.tr.LazyLog(&fmtStringer{"Malformed method name %q", []interface{}{sm}}, true)
			trInfo.tr.SetError()
		}
		errDesc := fmt.Sprintf("malformed method name: %q", stream.Method())
		if err := t.WriteStatus(stream, status.New(codes.Unimplemented, errDesc)); err != nil {
			if trInfo != nil {
				trInfo.tr.LazyLog(&fmtStringer{"%v", []interface{}{err}}, true)
				trInfo.tr.SetError()
			}
			channelz.Warningf(logger, s.channelzID, "grpc: Server.handleStream failed to write status: %v", err)
		}
		if trInfo != nil {
			trInfo.tr.Finish()
		}
		return
	}
	service := sm[:pos]
	method := sm[pos+1:]

	srv, knownService := s.services[service]
	if knownService {
		if md, ok := srv.methods[method]; ok {
			s.processUnaryRPC(t, stream, srv, md, trInfo)
			return
		}
		if sd, ok := srv.streams[method]; ok {
			s.processStreamingRPC(t, stream, srv, sd, trInfo)
			return
		}
	}
	// Unknown service, or known server unknown method.
	if unknownDesc := s.opts.unknownStreamDesc; unknownDesc != nil {
		s.processStreamingRPC(t, stream, nil, unknownDesc, trInfo)
		return
	}
	var errDesc string
	if !knownService {
		errDesc = fmt.Sprintf("unknown service %v", service)
	} else {
		errDesc = fmt.Sprintf("unknown method %v for service %v", method, service)
	}
	if trInfo != nil {
		trInfo.tr.LazyPrintf("%s", errDesc)
		trInfo.tr.SetError()
	}
	if err := t.WriteStatus(stream, status.New(codes.Unimplemented, errDesc)); err != nil {
		if trInfo != nil {
			trInfo.tr.LazyLog(&fmtStringer{"%v", []interface{}{err}}, true)
			trInfo.tr.SetError()
		}
		channelz.Warningf(logger, s.channelzID, "grpc: Server.handleStream failed to write status: %v", err)
	}
	if trInfo != nil {
		trInfo.tr.Finish()
	}
}

// The key to save ServerTransportStream in the context.
type streamKey struct{}

// NewContextWithServerTransportStream creates a new context from ctx and
// attaches stream to it.
//
// Experimental
//
// Notice: This API is EXPERIMENTAL and may be changed or removed in a
// later release.
func NewContextWithServerTransportStream(ctx context.Context, stream ServerTransportStream) context.Context {
	return context.WithValue(ctx, streamKey{}, stream)
}

// ServerTransportStream is a minimal interface that a transport stream must
// implement. This can be used to mock an actual transport stream for tests of
// handler code that use, for example, grpc.SetHeader (which requires some
// stream to be in context).
//
// See also NewContextWithServerTransportStream.
//
// Experimental
//
// Notice: This type is EXPERIMENTAL and may be changed or removed in a
// later release.
type ServerTransportStream interface {
	Method() string
	SetHeader(md metadata.MD) error
	SendHeader(md metadata.MD) error
	SetTrailer(md metadata.MD) error
}

// ServerTransportStreamFromContext returns the ServerTransportStream saved in
// ctx. Returns nil if the given context has no stream associated with it
// (which implies it is not an RPC invocation context).
//
// Experimental
//
// Notice: This API is EXPERIMENTAL and may be changed or removed in a
// later release.
func ServerTransportStreamFromContext(ctx context.Context) ServerTransportStream {
	s, _ := ctx.Value(streamKey{}).(ServerTransportStream)
	return s
}

// Stop stops the gRPC server. It immediately closes all open
// connections and listeners.
// It cancels all active RPCs on the server side and the corresponding
// pending RPCs on the client side will get notified by connection
// errors.
func (s *Server) Stop() {
	s.quit.Fire()

	defer func() {
		s.serveWG.Wait()
		s.done.Fire()
	}()

	s.channelzRemoveOnce.Do(func() { channelz.RemoveEntry(s.channelzID) })

	s.mu.Lock()
	listeners := s.lis
	s.lis = nil
	conns := s.conns
	s.conns = nil
	// interrupt GracefulStop if Stop and GracefulStop are called concurrently.
	s.cv.Broadcast()
	s.mu.Unlock()

	for lis := range listeners {
		lis.Close()
	}
	for _, cs := range conns {
		for st := range cs {
			st.Close()
		}
	}
	if s.opts.numServerWorkers > 0 {
		s.stopServerWorkers()
	}

	s.mu.Lock()
	if s.events != nil {
		s.events.Finish()
		s.events = nil
	}
	s.mu.Unlock()
}

// GracefulStop stops the gRPC server gracefully. It stops the server from
// accepting new connections and RPCs and blocks until all the pending RPCs are
// finished.
func (s *Server) GracefulStop() {
	s.quit.Fire()
	defer s.done.Fire()

	s.channelzRemoveOnce.Do(func() { channelz.RemoveEntry(s.channelzID) })
	s.mu.Lock()
	if s.conns == nil {
		s.mu.Unlock()
		return
	}

	for lis := range s.lis {
		lis.Close()
	}
	s.lis = nil
	if !s.drain {
		for _, conns := range s.conns {
			for st := range conns {
				st.Drain()
			}
		}
		s.drain = true
	}

	// Wait for serving threads to be ready to exit.  Only then can we be sure no
	// new conns will be created.
	s.mu.Unlock()
	s.serveWG.Wait()
	s.mu.Lock()

	for len(s.conns) != 0 {
		s.cv.Wait()
	}
	s.conns = nil
	if s.events != nil {
		s.events.Finish()
		s.events = nil
	}
	s.mu.Unlock()
}

// contentSubtype must be lowercase
// cannot return nil
func (s *Server) getCodec(contentSubtype string) baseCodec {
	if s.opts.codec != nil {
		return s.opts.codec
	}
	if contentSubtype == "" {
		return encoding.GetCodec(proto.Name)
	}
	codec := encoding.GetCodec(contentSubtype)
	if codec == nil {
		return encoding.GetCodec(proto.Name)
	}
	return codec
}

// SetHeader sets the header metadata to be sent from the server to the client.
// The context provided must be the context passed to the server's handler.
//
// Streaming RPCs should prefer the SetHeader method of the ServerStream.
//
// When called multiple times, all the provided metadata will be merged.  All
// the metadata will be sent out when one of the following happens:
//
// - grpc.SendHeader is called, or for streaming handlers, stream.SendHeader.
// - The first response message is sent.  For unary handlers, this occurs when
//   the handler returns; for streaming handlers, this can happen when stream's
//   SendMsg method is called.
// - An RPC status is sent out (error or success).  This occurs when the handler
//   returns.
//
// SetHeader will fail if called after any of the events above.
//
// The error returned is compatible with the status package.  However, the
// status code will often not match the RPC status as seen by the client
// application, and therefore, should not be relied upon for this purpose.
func SetHeader(ctx context.Context, md metadata.MD) error {
	if md.Len() == 0 {
		return nil
	}
	stream := ServerTransportStreamFromContext(ctx)
	if stream == nil {
		return status.Errorf(codes.Internal, "grpc: failed to fetch the stream from the context %v", ctx)
	}
	return stream.SetHeader(md)
}

// SendHeader sends header metadata. It may be called at most once, and may not
// be called after any event that causes headers to be sent (see SetHeader for
// a complete list).  The provided md and headers set by SetHeader() will be
// sent.
//
// The error returned is compatible with the status package.  However, the
// status code will often not match the RPC status as seen by the client
// application, and therefore, should not be relied upon for this purpose.
func SendHeader(ctx context.Context, md metadata.MD) error {
	stream := ServerTransportStreamFromContext(ctx)
	if stream == nil {
		return status.Errorf(codes.Internal, "grpc: failed to fetch the stream from the context %v", ctx)
	}
	if err := stream.SendHeader(md); err != nil {
		return toRPCErr(err)
	}
	return nil
}

// SetTrailer sets the trailer metadata that will be sent when an RPC returns.
// When called more than once, all the provided metadata will be merged.
//
// The error returned is compatible with the status package.  However, the
// status code will often not match the RPC status as seen by the client
// application, and therefore, should not be relied upon for this purpose.
func SetTrailer(ctx context.Context, md metadata.MD) error {
	if md.Len() == 0 {
		return nil
	}
	stream := ServerTransportStreamFromContext(ctx)
	if stream == nil {
		return status.Errorf(codes.Internal, "grpc: failed to fetch the stream from the context %v", ctx)
	}
	return stream.SetTrailer(md)
}

// Method returns the method string for the server context.  The returned
// string is in the format of "/service/method".
func Method(ctx context.Context) (string, bool) {
	s := ServerTransportStreamFromContext(ctx)
	if s == nil {
		return "", false
	}
	return s.Method(), true
}

type channelzServer struct {
	s *Server
}

func (c *channelzServer) ChannelzMetric() *channelz.ServerInternalMetric {
	return c.s.channelzMetric()
}<|MERGE_RESOLUTION|>--- conflicted
+++ resolved
@@ -117,18 +117,12 @@
 type Server struct {
 	opts serverOptions
 
-<<<<<<< HEAD
-	mu       sync.Mutex // guards following
-	lis      map[net.Listener]bool
-	conns    map[transport.ServerTransport]bool
-=======
 	mu  sync.Mutex // guards following
 	lis map[net.Listener]bool
 	// conns contains all active server transports. It is a map keyed on a
 	// listener address with the value being the set of active transports
 	// belonging to that listener.
 	conns    map[string]map[transport.ServerTransport]bool
->>>>>>> 5d1df8cc
 	serve    bool
 	drain    bool
 	cv       *sync.Cond              // signaled when connections close for GracefulStop
@@ -572,11 +566,7 @@
 	s := &Server{
 		lis:      make(map[net.Listener]bool),
 		opts:     opts,
-<<<<<<< HEAD
-		conns:    make(map[transport.ServerTransport]bool),
-=======
 		conns:    make(map[string]map[transport.ServerTransport]bool),
->>>>>>> 5d1df8cc
 		services: make(map[string]*serviceInfo),
 		quit:     grpcsync.NewEvent(),
 		done:     grpcsync.NewEvent(),
