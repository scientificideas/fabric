# How to contribute

We definitely welcome your patches and contributions to gRPC! Please read the gRPC
organization's [governance rules](https://github.com/grpc/grpc-community/blob/master/governance.md)
and [contribution guidelines](https://github.com/grpc/grpc-community/blob/master/CONTRIBUTING.md) before proceeding.

If you are new to github, please start by reading [Pull Request howto](https://help.github.com/articles/about-pull-requests/)

## Legal requirements

In order to protect both you and ourselves, you will need to sign the
[Contributor License Agreement](https://identity.linuxfoundation.org/projects/cncf).

## Guidelines for Pull Requests
How to get your contributions merged smoothly and quickly.

- Create **small PRs** that are narrowly focused on **addressing a single
  concern**. We often times receive PRs that are trying to fix several things at
  a time, but only one fix is considered acceptable, nothing gets merged and
  both author's & review's time is wasted. Create more PRs to address different
  concerns and everyone will be happy.

- The grpc package should only depend on standard Go packages and a small number
  of exceptions. If your contribution introduces new dependencies which are NOT
  in the [list](https://godoc.org/google.golang.org/grpc?imports), you need a
  discussion with gRPC-Go authors and consultants.

- For speculative changes, consider opening an issue and discussing it first. If
  you are suggesting a behavioral or API change, consider starting with a [gRFC
  proposal](https://github.com/grpc/proposal).

- Provide a good **PR description** as a record of **what** change is being made
  and **why** it was made. Link to a github issue if it exists.

- Don't fix code style and formatting unless you are already changing that line
  to address an issue. PRs with irrelevant changes won't be merged. If you do
  want to fix formatting or style, do that in a separate PR.

- Unless your PR is trivial, you should expect there will be reviewer comments
  that you'll need to address before merging. We expect you to be reasonably
  responsive to those comments, otherwise the PR will be closed after 2-3 weeks
  of inactivity.

- Maintain **clean commit history** and use **meaningful commit messages**. PRs
  with messy commit history are difficult to review and won't be merged. Use
  `rebase -i upstream/master` to curate your commit history and/or to bring in
  latest changes from master (but avoid rebasing in the middle of a code
  review).

- Keep your PR up to date with upstream/master (if there are merge conflicts, we
  can't really merge your change).

- **All tests need to be passing** before your change can be merged. We
  recommend you **run tests locally** before creating your PR to catch breakages
  early on.
<<<<<<< HEAD
  - `make all` to test everything, OR
  - `make vet` to catch vet errors
  - `make test` to run the tests
  - `make testrace` to run tests in race mode
=======
  - `VET_SKIP_PROTO=1 ./vet.sh` to catch vet errors
  - `go test -cpu 1,4 -timeout 7m ./...` to run the tests
  - `go test -race -cpu 1,4 -timeout 7m ./...` to run tests in race mode
>>>>>>> 5d1df8cc

- Exceptions to the rules can be made if there's a compelling reason for doing so.<|MERGE_RESOLUTION|>--- conflicted
+++ resolved
@@ -53,15 +53,8 @@
 - **All tests need to be passing** before your change can be merged. We
   recommend you **run tests locally** before creating your PR to catch breakages
   early on.
-<<<<<<< HEAD
-  - `make all` to test everything, OR
-  - `make vet` to catch vet errors
-  - `make test` to run the tests
-  - `make testrace` to run tests in race mode
-=======
   - `VET_SKIP_PROTO=1 ./vet.sh` to catch vet errors
   - `go test -cpu 1,4 -timeout 7m ./...` to run the tests
   - `go test -race -cpu 1,4 -timeout 7m ./...` to run tests in race mode
->>>>>>> 5d1df8cc
 
 - Exceptions to the rules can be made if there's a compelling reason for doing so.