--- conflicted
+++ resolved
@@ -25,15 +25,6 @@
 // UnaryInvoker is called by UnaryClientInterceptor to complete RPCs.
 type UnaryInvoker func(ctx context.Context, method string, req, reply interface{}, cc *ClientConn, opts ...CallOption) error
 
-<<<<<<< HEAD
-// UnaryClientInterceptor intercepts the execution of a unary RPC on the client. invoker is the handler to complete the RPC
-// and it is the responsibility of the interceptor to call it.
-//
-// Experimental
-//
-// Notice: This type is EXPERIMENTAL and may be changed or removed in a
-// later release.
-=======
 // UnaryClientInterceptor intercepts the execution of a unary RPC on the client.
 // Unary interceptors can be specified as a DialOption, using
 // WithUnaryInterceptor() or WithChainUnaryInterceptor(), when creating a
@@ -49,21 +40,11 @@
 // defaults from the ClientConn as well as per-call options.
 //
 // The returned error must be compatible with the status package.
->>>>>>> 5d1df8cc
 type UnaryClientInterceptor func(ctx context.Context, method string, req, reply interface{}, cc *ClientConn, invoker UnaryInvoker, opts ...CallOption) error
 
 // Streamer is called by StreamClientInterceptor to create a ClientStream.
 type Streamer func(ctx context.Context, desc *StreamDesc, cc *ClientConn, method string, opts ...CallOption) (ClientStream, error)
 
-<<<<<<< HEAD
-// StreamClientInterceptor intercepts the creation of ClientStream. It may return a custom ClientStream to intercept all I/O
-// operations. streamer is the handler to create a ClientStream and it is the responsibility of the interceptor to call it.
-//
-// Experimental
-//
-// Notice: This type is EXPERIMENTAL and may be changed or removed in a
-// later release.
-=======
 // StreamClientInterceptor intercepts the creation of a ClientStream. Stream
 // interceptors can be specified as a DialOption, using WithStreamInterceptor()
 // or WithChainStreamInterceptor(), when creating a ClientConn. When a stream
@@ -79,7 +60,6 @@
 //
 // StreamClientInterceptor may return a custom ClientStream to intercept all I/O
 // operations. The returned error must be compatible with the status package.
->>>>>>> 5d1df8cc
 type StreamClientInterceptor func(ctx context.Context, desc *StreamDesc, cc *ClientConn, method string, streamer Streamer, opts ...CallOption) (ClientStream, error)
 
 // UnaryServerInfo consists of various information about a unary RPC on
