/*
* CODE GENERATED AUTOMATICALLY WITH github.com/stretchr/testify/_codegen
* THIS FILE MUST NOT BE EDITED BY HAND
 */

package require

import (
	assert "github.com/stretchr/testify/assert"
	http "net/http"
	url "net/url"
	time "time"
)

// Condition uses a Comparison to assert a complex condition.
func Condition(t TestingT, comp assert.Comparison, msgAndArgs ...interface{}) {
	if h, ok := t.(tHelper); ok {
		h.Helper()
	}
	if assert.Condition(t, comp, msgAndArgs...) {
		return
	}
	t.FailNow()
}

// Conditionf uses a Comparison to assert a complex condition.
func Conditionf(t TestingT, comp assert.Comparison, msg string, args ...interface{}) {
	if h, ok := t.(tHelper); ok {
		h.Helper()
	}
	if assert.Conditionf(t, comp, msg, args...) {
		return
	}
	t.FailNow()
}

// Contains asserts that the specified string, list(array, slice...) or map contains the
// specified substring or element.
//
//    assert.Contains(t, "Hello World", "World")
//    assert.Contains(t, ["Hello", "World"], "World")
//    assert.Contains(t, {"Hello": "World"}, "Hello")
func Contains(t TestingT, s interface{}, contains interface{}, msgAndArgs ...interface{}) {
	if h, ok := t.(tHelper); ok {
		h.Helper()
	}
	if assert.Contains(t, s, contains, msgAndArgs...) {
		return
	}
	t.FailNow()
}

// Containsf asserts that the specified string, list(array, slice...) or map contains the
// specified substring or element.
//
//    assert.Containsf(t, "Hello World", "World", "error message %s", "formatted")
//    assert.Containsf(t, ["Hello", "World"], "World", "error message %s", "formatted")
//    assert.Containsf(t, {"Hello": "World"}, "Hello", "error message %s", "formatted")
func Containsf(t TestingT, s interface{}, contains interface{}, msg string, args ...interface{}) {
	if h, ok := t.(tHelper); ok {
		h.Helper()
	}
	if assert.Containsf(t, s, contains, msg, args...) {
		return
	}
	t.FailNow()
}

// DirExists checks whether a directory exists in the given path. It also fails
// if the path is a file rather a directory or there is an error checking whether it exists.
func DirExists(t TestingT, path string, msgAndArgs ...interface{}) {
	if h, ok := t.(tHelper); ok {
		h.Helper()
	}
	if assert.DirExists(t, path, msgAndArgs...) {
		return
	}
	t.FailNow()
}

// DirExistsf checks whether a directory exists in the given path. It also fails
// if the path is a file rather a directory or there is an error checking whether it exists.
func DirExistsf(t TestingT, path string, msg string, args ...interface{}) {
	if h, ok := t.(tHelper); ok {
		h.Helper()
	}
	if assert.DirExistsf(t, path, msg, args...) {
		return
	}
	t.FailNow()
}

// ElementsMatch asserts that the specified listA(array, slice...) is equal to specified
// listB(array, slice...) ignoring the order of the elements. If there are duplicate elements,
// the number of appearances of each of them in both lists should match.
//
// assert.ElementsMatch(t, [1, 3, 2, 3], [1, 3, 3, 2])
func ElementsMatch(t TestingT, listA interface{}, listB interface{}, msgAndArgs ...interface{}) {
	if h, ok := t.(tHelper); ok {
		h.Helper()
	}
	if assert.ElementsMatch(t, listA, listB, msgAndArgs...) {
		return
	}
	t.FailNow()
}

// ElementsMatchf asserts that the specified listA(array, slice...) is equal to specified
// listB(array, slice...) ignoring the order of the elements. If there are duplicate elements,
// the number of appearances of each of them in both lists should match.
//
// assert.ElementsMatchf(t, [1, 3, 2, 3], [1, 3, 3, 2], "error message %s", "formatted")
func ElementsMatchf(t TestingT, listA interface{}, listB interface{}, msg string, args ...interface{}) {
	if h, ok := t.(tHelper); ok {
		h.Helper()
	}
	if assert.ElementsMatchf(t, listA, listB, msg, args...) {
		return
	}
	t.FailNow()
}

// Empty asserts that the specified object is empty.  I.e. nil, "", false, 0 or either
// a slice or a channel with len == 0.
//
//  assert.Empty(t, obj)
func Empty(t TestingT, object interface{}, msgAndArgs ...interface{}) {
	if h, ok := t.(tHelper); ok {
		h.Helper()
	}
	if assert.Empty(t, object, msgAndArgs...) {
		return
	}
	t.FailNow()
}

// Emptyf asserts that the specified object is empty.  I.e. nil, "", false, 0 or either
// a slice or a channel with len == 0.
//
//  assert.Emptyf(t, obj, "error message %s", "formatted")
func Emptyf(t TestingT, object interface{}, msg string, args ...interface{}) {
	if h, ok := t.(tHelper); ok {
		h.Helper()
	}
	if assert.Emptyf(t, object, msg, args...) {
		return
	}
	t.FailNow()
}

// Equal asserts that two objects are equal.
//
//    assert.Equal(t, 123, 123)
//
// Pointer variable equality is determined based on the equality of the
// referenced values (as opposed to the memory addresses). Function equality
// cannot be determined and will always fail.
func Equal(t TestingT, expected interface{}, actual interface{}, msgAndArgs ...interface{}) {
	if h, ok := t.(tHelper); ok {
		h.Helper()
	}
	if assert.Equal(t, expected, actual, msgAndArgs...) {
		return
	}
	t.FailNow()
}

// EqualError asserts that a function returned an error (i.e. not `nil`)
// and that it is equal to the provided error.
//
//   actualObj, err := SomeFunction()
//   assert.EqualError(t, err,  expectedErrorString)
func EqualError(t TestingT, theError error, errString string, msgAndArgs ...interface{}) {
	if h, ok := t.(tHelper); ok {
		h.Helper()
	}
	if assert.EqualError(t, theError, errString, msgAndArgs...) {
		return
	}
	t.FailNow()
}

// EqualErrorf asserts that a function returned an error (i.e. not `nil`)
// and that it is equal to the provided error.
//
//   actualObj, err := SomeFunction()
//   assert.EqualErrorf(t, err,  expectedErrorString, "error message %s", "formatted")
func EqualErrorf(t TestingT, theError error, errString string, msg string, args ...interface{}) {
	if h, ok := t.(tHelper); ok {
		h.Helper()
	}
	if assert.EqualErrorf(t, theError, errString, msg, args...) {
		return
	}
	t.FailNow()
}

// EqualValues asserts that two objects are equal or convertable to the same types
// and equal.
//
//    assert.EqualValues(t, uint32(123), int32(123))
func EqualValues(t TestingT, expected interface{}, actual interface{}, msgAndArgs ...interface{}) {
	if h, ok := t.(tHelper); ok {
		h.Helper()
	}
	if assert.EqualValues(t, expected, actual, msgAndArgs...) {
		return
	}
	t.FailNow()
}

// EqualValuesf asserts that two objects are equal or convertable to the same types
// and equal.
//
//    assert.EqualValuesf(t, uint32(123), int32(123), "error message %s", "formatted")
func EqualValuesf(t TestingT, expected interface{}, actual interface{}, msg string, args ...interface{}) {
	if h, ok := t.(tHelper); ok {
		h.Helper()
	}
	if assert.EqualValuesf(t, expected, actual, msg, args...) {
		return
	}
	t.FailNow()
}

// Equalf asserts that two objects are equal.
//
//    assert.Equalf(t, 123, 123, "error message %s", "formatted")
//
// Pointer variable equality is determined based on the equality of the
// referenced values (as opposed to the memory addresses). Function equality
// cannot be determined and will always fail.
func Equalf(t TestingT, expected interface{}, actual interface{}, msg string, args ...interface{}) {
	if h, ok := t.(tHelper); ok {
		h.Helper()
	}
	if assert.Equalf(t, expected, actual, msg, args...) {
		return
	}
	t.FailNow()
}

// Error asserts that a function returned an error (i.e. not `nil`).
//
//   actualObj, err := SomeFunction()
//   if assert.Error(t, err) {
// 	   assert.Equal(t, expectedError, err)
//   }
func Error(t TestingT, err error, msgAndArgs ...interface{}) {
	if h, ok := t.(tHelper); ok {
		h.Helper()
	}
	if assert.Error(t, err, msgAndArgs...) {
		return
	}
	t.FailNow()
}

// ErrorAs asserts that at least one of the errors in err's chain matches target, and if so, sets target to that error value.
// This is a wrapper for errors.As.
func ErrorAs(t TestingT, err error, target interface{}, msgAndArgs ...interface{}) {
	if h, ok := t.(tHelper); ok {
		h.Helper()
	}
	if assert.ErrorAs(t, err, target, msgAndArgs...) {
		return
	}
	t.FailNow()
}

// ErrorAsf asserts that at least one of the errors in err's chain matches target, and if so, sets target to that error value.
// This is a wrapper for errors.As.
func ErrorAsf(t TestingT, err error, target interface{}, msg string, args ...interface{}) {
	if h, ok := t.(tHelper); ok {
		h.Helper()
	}
	if assert.ErrorAsf(t, err, target, msg, args...) {
		return
	}
	t.FailNow()
}

<<<<<<< HEAD
=======
// ErrorContains asserts that a function returned an error (i.e. not `nil`)
// and that the error contains the specified substring.
//
//   actualObj, err := SomeFunction()
//   assert.ErrorContains(t, err,  expectedErrorSubString)
func ErrorContains(t TestingT, theError error, contains string, msgAndArgs ...interface{}) {
	if h, ok := t.(tHelper); ok {
		h.Helper()
	}
	if assert.ErrorContains(t, theError, contains, msgAndArgs...) {
		return
	}
	t.FailNow()
}

// ErrorContainsf asserts that a function returned an error (i.e. not `nil`)
// and that the error contains the specified substring.
//
//   actualObj, err := SomeFunction()
//   assert.ErrorContainsf(t, err,  expectedErrorSubString, "error message %s", "formatted")
func ErrorContainsf(t TestingT, theError error, contains string, msg string, args ...interface{}) {
	if h, ok := t.(tHelper); ok {
		h.Helper()
	}
	if assert.ErrorContainsf(t, theError, contains, msg, args...) {
		return
	}
	t.FailNow()
}

>>>>>>> 7cc33bbe
// ErrorIs asserts that at least one of the errors in err's chain matches target.
// This is a wrapper for errors.Is.
func ErrorIs(t TestingT, err error, target error, msgAndArgs ...interface{}) {
	if h, ok := t.(tHelper); ok {
		h.Helper()
	}
	if assert.ErrorIs(t, err, target, msgAndArgs...) {
		return
	}
	t.FailNow()
}

// ErrorIsf asserts that at least one of the errors in err's chain matches target.
// This is a wrapper for errors.Is.
func ErrorIsf(t TestingT, err error, target error, msg string, args ...interface{}) {
	if h, ok := t.(tHelper); ok {
		h.Helper()
	}
	if assert.ErrorIsf(t, err, target, msg, args...) {
		return
	}
	t.FailNow()
}

// Errorf asserts that a function returned an error (i.e. not `nil`).
//
//   actualObj, err := SomeFunction()
//   if assert.Errorf(t, err, "error message %s", "formatted") {
// 	   assert.Equal(t, expectedErrorf, err)
//   }
func Errorf(t TestingT, err error, msg string, args ...interface{}) {
	if h, ok := t.(tHelper); ok {
		h.Helper()
	}
	if assert.Errorf(t, err, msg, args...) {
		return
	}
	t.FailNow()
}

// Eventually asserts that given condition will be met in waitFor time,
// periodically checking target function each tick.
//
//    assert.Eventually(t, func() bool { return true; }, time.Second, 10*time.Millisecond)
func Eventually(t TestingT, condition func() bool, waitFor time.Duration, tick time.Duration, msgAndArgs ...interface{}) {
	if h, ok := t.(tHelper); ok {
		h.Helper()
	}
	if assert.Eventually(t, condition, waitFor, tick, msgAndArgs...) {
		return
	}
	t.FailNow()
}

// Eventuallyf asserts that given condition will be met in waitFor time,
// periodically checking target function each tick.
//
//    assert.Eventuallyf(t, func() bool { return true; }, time.Second, 10*time.Millisecond, "error message %s", "formatted")
func Eventuallyf(t TestingT, condition func() bool, waitFor time.Duration, tick time.Duration, msg string, args ...interface{}) {
	if h, ok := t.(tHelper); ok {
		h.Helper()
	}
	if assert.Eventuallyf(t, condition, waitFor, tick, msg, args...) {
		return
	}
	t.FailNow()
}

// Exactly asserts that two objects are equal in value and type.
//
//    assert.Exactly(t, int32(123), int64(123))
func Exactly(t TestingT, expected interface{}, actual interface{}, msgAndArgs ...interface{}) {
	if h, ok := t.(tHelper); ok {
		h.Helper()
	}
	if assert.Exactly(t, expected, actual, msgAndArgs...) {
		return
	}
	t.FailNow()
}

// Exactlyf asserts that two objects are equal in value and type.
//
//    assert.Exactlyf(t, int32(123), int64(123), "error message %s", "formatted")
func Exactlyf(t TestingT, expected interface{}, actual interface{}, msg string, args ...interface{}) {
	if h, ok := t.(tHelper); ok {
		h.Helper()
	}
	if assert.Exactlyf(t, expected, actual, msg, args...) {
		return
	}
	t.FailNow()
}

// Fail reports a failure through
func Fail(t TestingT, failureMessage string, msgAndArgs ...interface{}) {
	if h, ok := t.(tHelper); ok {
		h.Helper()
	}
	if assert.Fail(t, failureMessage, msgAndArgs...) {
		return
	}
	t.FailNow()
}

// FailNow fails test
func FailNow(t TestingT, failureMessage string, msgAndArgs ...interface{}) {
	if h, ok := t.(tHelper); ok {
		h.Helper()
	}
	if assert.FailNow(t, failureMessage, msgAndArgs...) {
		return
	}
	t.FailNow()
}

// FailNowf fails test
func FailNowf(t TestingT, failureMessage string, msg string, args ...interface{}) {
	if h, ok := t.(tHelper); ok {
		h.Helper()
	}
	if assert.FailNowf(t, failureMessage, msg, args...) {
		return
	}
	t.FailNow()
}

// Failf reports a failure through
func Failf(t TestingT, failureMessage string, msg string, args ...interface{}) {
	if h, ok := t.(tHelper); ok {
		h.Helper()
	}
	if assert.Failf(t, failureMessage, msg, args...) {
		return
	}
	t.FailNow()
}

// False asserts that the specified value is false.
//
//    assert.False(t, myBool)
func False(t TestingT, value bool, msgAndArgs ...interface{}) {
	if h, ok := t.(tHelper); ok {
		h.Helper()
	}
	if assert.False(t, value, msgAndArgs...) {
		return
	}
	t.FailNow()
}

// Falsef asserts that the specified value is false.
//
//    assert.Falsef(t, myBool, "error message %s", "formatted")
func Falsef(t TestingT, value bool, msg string, args ...interface{}) {
	if h, ok := t.(tHelper); ok {
		h.Helper()
	}
	if assert.Falsef(t, value, msg, args...) {
		return
	}
	t.FailNow()
}

// FileExists checks whether a file exists in the given path. It also fails if
// the path points to a directory or there is an error when trying to check the file.
func FileExists(t TestingT, path string, msgAndArgs ...interface{}) {
	if h, ok := t.(tHelper); ok {
		h.Helper()
	}
	if assert.FileExists(t, path, msgAndArgs...) {
		return
	}
	t.FailNow()
}

// FileExistsf checks whether a file exists in the given path. It also fails if
// the path points to a directory or there is an error when trying to check the file.
func FileExistsf(t TestingT, path string, msg string, args ...interface{}) {
	if h, ok := t.(tHelper); ok {
		h.Helper()
	}
	if assert.FileExistsf(t, path, msg, args...) {
		return
	}
	t.FailNow()
}

// Greater asserts that the first element is greater than the second
//
//    assert.Greater(t, 2, 1)
//    assert.Greater(t, float64(2), float64(1))
//    assert.Greater(t, "b", "a")
func Greater(t TestingT, e1 interface{}, e2 interface{}, msgAndArgs ...interface{}) {
	if h, ok := t.(tHelper); ok {
		h.Helper()
	}
	if assert.Greater(t, e1, e2, msgAndArgs...) {
		return
	}
	t.FailNow()
}

// GreaterOrEqual asserts that the first element is greater than or equal to the second
//
//    assert.GreaterOrEqual(t, 2, 1)
//    assert.GreaterOrEqual(t, 2, 2)
//    assert.GreaterOrEqual(t, "b", "a")
//    assert.GreaterOrEqual(t, "b", "b")
func GreaterOrEqual(t TestingT, e1 interface{}, e2 interface{}, msgAndArgs ...interface{}) {
	if h, ok := t.(tHelper); ok {
		h.Helper()
	}
	if assert.GreaterOrEqual(t, e1, e2, msgAndArgs...) {
		return
	}
	t.FailNow()
}

// GreaterOrEqualf asserts that the first element is greater than or equal to the second
//
//    assert.GreaterOrEqualf(t, 2, 1, "error message %s", "formatted")
//    assert.GreaterOrEqualf(t, 2, 2, "error message %s", "formatted")
//    assert.GreaterOrEqualf(t, "b", "a", "error message %s", "formatted")
//    assert.GreaterOrEqualf(t, "b", "b", "error message %s", "formatted")
func GreaterOrEqualf(t TestingT, e1 interface{}, e2 interface{}, msg string, args ...interface{}) {
	if h, ok := t.(tHelper); ok {
		h.Helper()
	}
	if assert.GreaterOrEqualf(t, e1, e2, msg, args...) {
		return
	}
	t.FailNow()
}

// Greaterf asserts that the first element is greater than the second
//
//    assert.Greaterf(t, 2, 1, "error message %s", "formatted")
//    assert.Greaterf(t, float64(2), float64(1), "error message %s", "formatted")
//    assert.Greaterf(t, "b", "a", "error message %s", "formatted")
func Greaterf(t TestingT, e1 interface{}, e2 interface{}, msg string, args ...interface{}) {
	if h, ok := t.(tHelper); ok {
		h.Helper()
	}
	if assert.Greaterf(t, e1, e2, msg, args...) {
		return
	}
	t.FailNow()
}

// HTTPBodyContains asserts that a specified handler returns a
// body that contains a string.
//
//  assert.HTTPBodyContains(t, myHandler, "GET", "www.google.com", nil, "I'm Feeling Lucky")
//
// Returns whether the assertion was successful (true) or not (false).
func HTTPBodyContains(t TestingT, handler http.HandlerFunc, method string, url string, values url.Values, str interface{}, msgAndArgs ...interface{}) {
	if h, ok := t.(tHelper); ok {
		h.Helper()
	}
	if assert.HTTPBodyContains(t, handler, method, url, values, str, msgAndArgs...) {
		return
	}
	t.FailNow()
}

// HTTPBodyContainsf asserts that a specified handler returns a
// body that contains a string.
//
//  assert.HTTPBodyContainsf(t, myHandler, "GET", "www.google.com", nil, "I'm Feeling Lucky", "error message %s", "formatted")
//
// Returns whether the assertion was successful (true) or not (false).
func HTTPBodyContainsf(t TestingT, handler http.HandlerFunc, method string, url string, values url.Values, str interface{}, msg string, args ...interface{}) {
	if h, ok := t.(tHelper); ok {
		h.Helper()
	}
	if assert.HTTPBodyContainsf(t, handler, method, url, values, str, msg, args...) {
		return
	}
	t.FailNow()
}

// HTTPBodyNotContains asserts that a specified handler returns a
// body that does not contain a string.
//
//  assert.HTTPBodyNotContains(t, myHandler, "GET", "www.google.com", nil, "I'm Feeling Lucky")
//
// Returns whether the assertion was successful (true) or not (false).
func HTTPBodyNotContains(t TestingT, handler http.HandlerFunc, method string, url string, values url.Values, str interface{}, msgAndArgs ...interface{}) {
	if h, ok := t.(tHelper); ok {
		h.Helper()
	}
	if assert.HTTPBodyNotContains(t, handler, method, url, values, str, msgAndArgs...) {
		return
	}
	t.FailNow()
}

// HTTPBodyNotContainsf asserts that a specified handler returns a
// body that does not contain a string.
//
//  assert.HTTPBodyNotContainsf(t, myHandler, "GET", "www.google.com", nil, "I'm Feeling Lucky", "error message %s", "formatted")
//
// Returns whether the assertion was successful (true) or not (false).
func HTTPBodyNotContainsf(t TestingT, handler http.HandlerFunc, method string, url string, values url.Values, str interface{}, msg string, args ...interface{}) {
	if h, ok := t.(tHelper); ok {
		h.Helper()
	}
	if assert.HTTPBodyNotContainsf(t, handler, method, url, values, str, msg, args...) {
		return
	}
	t.FailNow()
}

// HTTPError asserts that a specified handler returns an error status code.
//
//  assert.HTTPError(t, myHandler, "POST", "/a/b/c", url.Values{"a": []string{"b", "c"}}
//
// Returns whether the assertion was successful (true) or not (false).
func HTTPError(t TestingT, handler http.HandlerFunc, method string, url string, values url.Values, msgAndArgs ...interface{}) {
	if h, ok := t.(tHelper); ok {
		h.Helper()
	}
	if assert.HTTPError(t, handler, method, url, values, msgAndArgs...) {
		return
	}
	t.FailNow()
}

// HTTPErrorf asserts that a specified handler returns an error status code.
//
//  assert.HTTPErrorf(t, myHandler, "POST", "/a/b/c", url.Values{"a": []string{"b", "c"}}
//
// Returns whether the assertion was successful (true) or not (false).
func HTTPErrorf(t TestingT, handler http.HandlerFunc, method string, url string, values url.Values, msg string, args ...interface{}) {
	if h, ok := t.(tHelper); ok {
		h.Helper()
	}
	if assert.HTTPErrorf(t, handler, method, url, values, msg, args...) {
		return
	}
	t.FailNow()
}

// HTTPRedirect asserts that a specified handler returns a redirect status code.
//
//  assert.HTTPRedirect(t, myHandler, "GET", "/a/b/c", url.Values{"a": []string{"b", "c"}}
//
// Returns whether the assertion was successful (true) or not (false).
func HTTPRedirect(t TestingT, handler http.HandlerFunc, method string, url string, values url.Values, msgAndArgs ...interface{}) {
	if h, ok := t.(tHelper); ok {
		h.Helper()
	}
	if assert.HTTPRedirect(t, handler, method, url, values, msgAndArgs...) {
		return
	}
	t.FailNow()
}

// HTTPRedirectf asserts that a specified handler returns a redirect status code.
//
//  assert.HTTPRedirectf(t, myHandler, "GET", "/a/b/c", url.Values{"a": []string{"b", "c"}}
//
// Returns whether the assertion was successful (true) or not (false).
func HTTPRedirectf(t TestingT, handler http.HandlerFunc, method string, url string, values url.Values, msg string, args ...interface{}) {
	if h, ok := t.(tHelper); ok {
		h.Helper()
	}
	if assert.HTTPRedirectf(t, handler, method, url, values, msg, args...) {
		return
	}
	t.FailNow()
}

// HTTPStatusCode asserts that a specified handler returns a specified status code.
//
//  assert.HTTPStatusCode(t, myHandler, "GET", "/notImplemented", nil, 501)
//
// Returns whether the assertion was successful (true) or not (false).
func HTTPStatusCode(t TestingT, handler http.HandlerFunc, method string, url string, values url.Values, statuscode int, msgAndArgs ...interface{}) {
	if h, ok := t.(tHelper); ok {
		h.Helper()
	}
	if assert.HTTPStatusCode(t, handler, method, url, values, statuscode, msgAndArgs...) {
		return
	}
	t.FailNow()
}

// HTTPStatusCodef asserts that a specified handler returns a specified status code.
//
//  assert.HTTPStatusCodef(t, myHandler, "GET", "/notImplemented", nil, 501, "error message %s", "formatted")
//
// Returns whether the assertion was successful (true) or not (false).
func HTTPStatusCodef(t TestingT, handler http.HandlerFunc, method string, url string, values url.Values, statuscode int, msg string, args ...interface{}) {
	if h, ok := t.(tHelper); ok {
		h.Helper()
	}
	if assert.HTTPStatusCodef(t, handler, method, url, values, statuscode, msg, args...) {
		return
	}
	t.FailNow()
}

// HTTPSuccess asserts that a specified handler returns a success status code.
//
//  assert.HTTPSuccess(t, myHandler, "POST", "http://www.google.com", nil)
//
// Returns whether the assertion was successful (true) or not (false).
func HTTPSuccess(t TestingT, handler http.HandlerFunc, method string, url string, values url.Values, msgAndArgs ...interface{}) {
	if h, ok := t.(tHelper); ok {
		h.Helper()
	}
	if assert.HTTPSuccess(t, handler, method, url, values, msgAndArgs...) {
		return
	}
	t.FailNow()
}

// HTTPSuccessf asserts that a specified handler returns a success status code.
//
//  assert.HTTPSuccessf(t, myHandler, "POST", "http://www.google.com", nil, "error message %s", "formatted")
//
// Returns whether the assertion was successful (true) or not (false).
func HTTPSuccessf(t TestingT, handler http.HandlerFunc, method string, url string, values url.Values, msg string, args ...interface{}) {
	if h, ok := t.(tHelper); ok {
		h.Helper()
	}
	if assert.HTTPSuccessf(t, handler, method, url, values, msg, args...) {
		return
	}
	t.FailNow()
}

// Implements asserts that an object is implemented by the specified interface.
//
//    assert.Implements(t, (*MyInterface)(nil), new(MyObject))
func Implements(t TestingT, interfaceObject interface{}, object interface{}, msgAndArgs ...interface{}) {
	if h, ok := t.(tHelper); ok {
		h.Helper()
	}
	if assert.Implements(t, interfaceObject, object, msgAndArgs...) {
		return
	}
	t.FailNow()
}

// Implementsf asserts that an object is implemented by the specified interface.
//
//    assert.Implementsf(t, (*MyInterface)(nil), new(MyObject), "error message %s", "formatted")
func Implementsf(t TestingT, interfaceObject interface{}, object interface{}, msg string, args ...interface{}) {
	if h, ok := t.(tHelper); ok {
		h.Helper()
	}
	if assert.Implementsf(t, interfaceObject, object, msg, args...) {
		return
	}
	t.FailNow()
}

// InDelta asserts that the two numerals are within delta of each other.
//
// 	 assert.InDelta(t, math.Pi, 22/7.0, 0.01)
func InDelta(t TestingT, expected interface{}, actual interface{}, delta float64, msgAndArgs ...interface{}) {
	if h, ok := t.(tHelper); ok {
		h.Helper()
	}
	if assert.InDelta(t, expected, actual, delta, msgAndArgs...) {
		return
	}
	t.FailNow()
}

// InDeltaMapValues is the same as InDelta, but it compares all values between two maps. Both maps must have exactly the same keys.
func InDeltaMapValues(t TestingT, expected interface{}, actual interface{}, delta float64, msgAndArgs ...interface{}) {
	if h, ok := t.(tHelper); ok {
		h.Helper()
	}
	if assert.InDeltaMapValues(t, expected, actual, delta, msgAndArgs...) {
		return
	}
	t.FailNow()
}

// InDeltaMapValuesf is the same as InDelta, but it compares all values between two maps. Both maps must have exactly the same keys.
func InDeltaMapValuesf(t TestingT, expected interface{}, actual interface{}, delta float64, msg string, args ...interface{}) {
	if h, ok := t.(tHelper); ok {
		h.Helper()
	}
	if assert.InDeltaMapValuesf(t, expected, actual, delta, msg, args...) {
		return
	}
	t.FailNow()
}

// InDeltaSlice is the same as InDelta, except it compares two slices.
func InDeltaSlice(t TestingT, expected interface{}, actual interface{}, delta float64, msgAndArgs ...interface{}) {
	if h, ok := t.(tHelper); ok {
		h.Helper()
	}
	if assert.InDeltaSlice(t, expected, actual, delta, msgAndArgs...) {
		return
	}
	t.FailNow()
}

// InDeltaSlicef is the same as InDelta, except it compares two slices.
func InDeltaSlicef(t TestingT, expected interface{}, actual interface{}, delta float64, msg string, args ...interface{}) {
	if h, ok := t.(tHelper); ok {
		h.Helper()
	}
	if assert.InDeltaSlicef(t, expected, actual, delta, msg, args...) {
		return
	}
	t.FailNow()
}

// InDeltaf asserts that the two numerals are within delta of each other.
//
// 	 assert.InDeltaf(t, math.Pi, 22/7.0, 0.01, "error message %s", "formatted")
func InDeltaf(t TestingT, expected interface{}, actual interface{}, delta float64, msg string, args ...interface{}) {
	if h, ok := t.(tHelper); ok {
		h.Helper()
	}
	if assert.InDeltaf(t, expected, actual, delta, msg, args...) {
		return
	}
	t.FailNow()
}

// InEpsilon asserts that expected and actual have a relative error less than epsilon
func InEpsilon(t TestingT, expected interface{}, actual interface{}, epsilon float64, msgAndArgs ...interface{}) {
	if h, ok := t.(tHelper); ok {
		h.Helper()
	}
	if assert.InEpsilon(t, expected, actual, epsilon, msgAndArgs...) {
		return
	}
	t.FailNow()
}

// InEpsilonSlice is the same as InEpsilon, except it compares each value from two slices.
func InEpsilonSlice(t TestingT, expected interface{}, actual interface{}, epsilon float64, msgAndArgs ...interface{}) {
	if h, ok := t.(tHelper); ok {
		h.Helper()
	}
	if assert.InEpsilonSlice(t, expected, actual, epsilon, msgAndArgs...) {
		return
	}
	t.FailNow()
}

// InEpsilonSlicef is the same as InEpsilon, except it compares each value from two slices.
func InEpsilonSlicef(t TestingT, expected interface{}, actual interface{}, epsilon float64, msg string, args ...interface{}) {
	if h, ok := t.(tHelper); ok {
		h.Helper()
	}
	if assert.InEpsilonSlicef(t, expected, actual, epsilon, msg, args...) {
		return
	}
	t.FailNow()
}

// InEpsilonf asserts that expected and actual have a relative error less than epsilon
func InEpsilonf(t TestingT, expected interface{}, actual interface{}, epsilon float64, msg string, args ...interface{}) {
	if h, ok := t.(tHelper); ok {
		h.Helper()
	}
	if assert.InEpsilonf(t, expected, actual, epsilon, msg, args...) {
		return
	}
	t.FailNow()
}

// IsDecreasing asserts that the collection is decreasing
//
//    assert.IsDecreasing(t, []int{2, 1, 0})
//    assert.IsDecreasing(t, []float{2, 1})
//    assert.IsDecreasing(t, []string{"b", "a"})
func IsDecreasing(t TestingT, object interface{}, msgAndArgs ...interface{}) {
	if h, ok := t.(tHelper); ok {
		h.Helper()
	}
	if assert.IsDecreasing(t, object, msgAndArgs...) {
		return
	}
	t.FailNow()
}

// IsDecreasingf asserts that the collection is decreasing
//
//    assert.IsDecreasingf(t, []int{2, 1, 0}, "error message %s", "formatted")
//    assert.IsDecreasingf(t, []float{2, 1}, "error message %s", "formatted")
//    assert.IsDecreasingf(t, []string{"b", "a"}, "error message %s", "formatted")
func IsDecreasingf(t TestingT, object interface{}, msg string, args ...interface{}) {
	if h, ok := t.(tHelper); ok {
		h.Helper()
	}
	if assert.IsDecreasingf(t, object, msg, args...) {
		return
	}
	t.FailNow()
}

// IsIncreasing asserts that the collection is increasing
//
//    assert.IsIncreasing(t, []int{1, 2, 3})
//    assert.IsIncreasing(t, []float{1, 2})
//    assert.IsIncreasing(t, []string{"a", "b"})
func IsIncreasing(t TestingT, object interface{}, msgAndArgs ...interface{}) {
	if h, ok := t.(tHelper); ok {
		h.Helper()
	}
	if assert.IsIncreasing(t, object, msgAndArgs...) {
		return
	}
	t.FailNow()
}

// IsIncreasingf asserts that the collection is increasing
//
//    assert.IsIncreasingf(t, []int{1, 2, 3}, "error message %s", "formatted")
//    assert.IsIncreasingf(t, []float{1, 2}, "error message %s", "formatted")
//    assert.IsIncreasingf(t, []string{"a", "b"}, "error message %s", "formatted")
func IsIncreasingf(t TestingT, object interface{}, msg string, args ...interface{}) {
	if h, ok := t.(tHelper); ok {
		h.Helper()
	}
	if assert.IsIncreasingf(t, object, msg, args...) {
		return
	}
	t.FailNow()
}

// IsNonDecreasing asserts that the collection is not decreasing
//
//    assert.IsNonDecreasing(t, []int{1, 1, 2})
//    assert.IsNonDecreasing(t, []float{1, 2})
//    assert.IsNonDecreasing(t, []string{"a", "b"})
func IsNonDecreasing(t TestingT, object interface{}, msgAndArgs ...interface{}) {
	if h, ok := t.(tHelper); ok {
		h.Helper()
	}
	if assert.IsNonDecreasing(t, object, msgAndArgs...) {
		return
	}
	t.FailNow()
}

// IsNonDecreasingf asserts that the collection is not decreasing
//
//    assert.IsNonDecreasingf(t, []int{1, 1, 2}, "error message %s", "formatted")
//    assert.IsNonDecreasingf(t, []float{1, 2}, "error message %s", "formatted")
//    assert.IsNonDecreasingf(t, []string{"a", "b"}, "error message %s", "formatted")
func IsNonDecreasingf(t TestingT, object interface{}, msg string, args ...interface{}) {
	if h, ok := t.(tHelper); ok {
		h.Helper()
	}
	if assert.IsNonDecreasingf(t, object, msg, args...) {
		return
	}
	t.FailNow()
}

// IsNonIncreasing asserts that the collection is not increasing
//
//    assert.IsNonIncreasing(t, []int{2, 1, 1})
//    assert.IsNonIncreasing(t, []float{2, 1})
//    assert.IsNonIncreasing(t, []string{"b", "a"})
func IsNonIncreasing(t TestingT, object interface{}, msgAndArgs ...interface{}) {
	if h, ok := t.(tHelper); ok {
		h.Helper()
	}
	if assert.IsNonIncreasing(t, object, msgAndArgs...) {
		return
	}
	t.FailNow()
}

// IsNonIncreasingf asserts that the collection is not increasing
//
//    assert.IsNonIncreasingf(t, []int{2, 1, 1}, "error message %s", "formatted")
//    assert.IsNonIncreasingf(t, []float{2, 1}, "error message %s", "formatted")
//    assert.IsNonIncreasingf(t, []string{"b", "a"}, "error message %s", "formatted")
func IsNonIncreasingf(t TestingT, object interface{}, msg string, args ...interface{}) {
	if h, ok := t.(tHelper); ok {
		h.Helper()
	}
	if assert.IsNonIncreasingf(t, object, msg, args...) {
		return
	}
	t.FailNow()
}

// IsType asserts that the specified objects are of the same type.
func IsType(t TestingT, expectedType interface{}, object interface{}, msgAndArgs ...interface{}) {
	if h, ok := t.(tHelper); ok {
		h.Helper()
	}
	if assert.IsType(t, expectedType, object, msgAndArgs...) {
		return
	}
	t.FailNow()
}

// IsTypef asserts that the specified objects are of the same type.
func IsTypef(t TestingT, expectedType interface{}, object interface{}, msg string, args ...interface{}) {
	if h, ok := t.(tHelper); ok {
		h.Helper()
	}
	if assert.IsTypef(t, expectedType, object, msg, args...) {
		return
	}
	t.FailNow()
}

// JSONEq asserts that two JSON strings are equivalent.
//
//  assert.JSONEq(t, `{"hello": "world", "foo": "bar"}`, `{"foo": "bar", "hello": "world"}`)
func JSONEq(t TestingT, expected string, actual string, msgAndArgs ...interface{}) {
	if h, ok := t.(tHelper); ok {
		h.Helper()
	}
	if assert.JSONEq(t, expected, actual, msgAndArgs...) {
		return
	}
	t.FailNow()
}

// JSONEqf asserts that two JSON strings are equivalent.
//
//  assert.JSONEqf(t, `{"hello": "world", "foo": "bar"}`, `{"foo": "bar", "hello": "world"}`, "error message %s", "formatted")
func JSONEqf(t TestingT, expected string, actual string, msg string, args ...interface{}) {
	if h, ok := t.(tHelper); ok {
		h.Helper()
	}
	if assert.JSONEqf(t, expected, actual, msg, args...) {
		return
	}
	t.FailNow()
}

// Len asserts that the specified object has specific length.
// Len also fails if the object has a type that len() not accept.
//
//    assert.Len(t, mySlice, 3)
func Len(t TestingT, object interface{}, length int, msgAndArgs ...interface{}) {
	if h, ok := t.(tHelper); ok {
		h.Helper()
	}
	if assert.Len(t, object, length, msgAndArgs...) {
		return
	}
	t.FailNow()
}

// Lenf asserts that the specified object has specific length.
// Lenf also fails if the object has a type that len() not accept.
//
//    assert.Lenf(t, mySlice, 3, "error message %s", "formatted")
func Lenf(t TestingT, object interface{}, length int, msg string, args ...interface{}) {
	if h, ok := t.(tHelper); ok {
		h.Helper()
	}
	if assert.Lenf(t, object, length, msg, args...) {
		return
	}
	t.FailNow()
}

// Less asserts that the first element is less than the second
//
//    assert.Less(t, 1, 2)
//    assert.Less(t, float64(1), float64(2))
//    assert.Less(t, "a", "b")
func Less(t TestingT, e1 interface{}, e2 interface{}, msgAndArgs ...interface{}) {
	if h, ok := t.(tHelper); ok {
		h.Helper()
	}
	if assert.Less(t, e1, e2, msgAndArgs...) {
		return
	}
	t.FailNow()
}

// LessOrEqual asserts that the first element is less than or equal to the second
//
//    assert.LessOrEqual(t, 1, 2)
//    assert.LessOrEqual(t, 2, 2)
//    assert.LessOrEqual(t, "a", "b")
//    assert.LessOrEqual(t, "b", "b")
func LessOrEqual(t TestingT, e1 interface{}, e2 interface{}, msgAndArgs ...interface{}) {
	if h, ok := t.(tHelper); ok {
		h.Helper()
	}
	if assert.LessOrEqual(t, e1, e2, msgAndArgs...) {
		return
	}
	t.FailNow()
}

// LessOrEqualf asserts that the first element is less than or equal to the second
//
//    assert.LessOrEqualf(t, 1, 2, "error message %s", "formatted")
//    assert.LessOrEqualf(t, 2, 2, "error message %s", "formatted")
//    assert.LessOrEqualf(t, "a", "b", "error message %s", "formatted")
//    assert.LessOrEqualf(t, "b", "b", "error message %s", "formatted")
func LessOrEqualf(t TestingT, e1 interface{}, e2 interface{}, msg string, args ...interface{}) {
	if h, ok := t.(tHelper); ok {
		h.Helper()
	}
	if assert.LessOrEqualf(t, e1, e2, msg, args...) {
		return
	}
	t.FailNow()
}

// Lessf asserts that the first element is less than the second
//
//    assert.Lessf(t, 1, 2, "error message %s", "formatted")
//    assert.Lessf(t, float64(1), float64(2), "error message %s", "formatted")
//    assert.Lessf(t, "a", "b", "error message %s", "formatted")
func Lessf(t TestingT, e1 interface{}, e2 interface{}, msg string, args ...interface{}) {
	if h, ok := t.(tHelper); ok {
		h.Helper()
	}
	if assert.Lessf(t, e1, e2, msg, args...) {
		return
	}
	t.FailNow()
}

// Negative asserts that the specified element is negative
//
//    assert.Negative(t, -1)
//    assert.Negative(t, -1.23)
func Negative(t TestingT, e interface{}, msgAndArgs ...interface{}) {
	if h, ok := t.(tHelper); ok {
		h.Helper()
	}
	if assert.Negative(t, e, msgAndArgs...) {
		return
	}
	t.FailNow()
}

// Negativef asserts that the specified element is negative
//
//    assert.Negativef(t, -1, "error message %s", "formatted")
//    assert.Negativef(t, -1.23, "error message %s", "formatted")
func Negativef(t TestingT, e interface{}, msg string, args ...interface{}) {
	if h, ok := t.(tHelper); ok {
		h.Helper()
	}
	if assert.Negativef(t, e, msg, args...) {
		return
	}
	t.FailNow()
}

// Never asserts that the given condition doesn't satisfy in waitFor time,
// periodically checking the target function each tick.
//
//    assert.Never(t, func() bool { return false; }, time.Second, 10*time.Millisecond)
func Never(t TestingT, condition func() bool, waitFor time.Duration, tick time.Duration, msgAndArgs ...interface{}) {
	if h, ok := t.(tHelper); ok {
		h.Helper()
	}
	if assert.Never(t, condition, waitFor, tick, msgAndArgs...) {
		return
	}
	t.FailNow()
}

// Neverf asserts that the given condition doesn't satisfy in waitFor time,
// periodically checking the target function each tick.
//
//    assert.Neverf(t, func() bool { return false; }, time.Second, 10*time.Millisecond, "error message %s", "formatted")
func Neverf(t TestingT, condition func() bool, waitFor time.Duration, tick time.Duration, msg string, args ...interface{}) {
	if h, ok := t.(tHelper); ok {
		h.Helper()
	}
	if assert.Neverf(t, condition, waitFor, tick, msg, args...) {
		return
	}
	t.FailNow()
}

// Nil asserts that the specified object is nil.
//
//    assert.Nil(t, err)
func Nil(t TestingT, object interface{}, msgAndArgs ...interface{}) {
	if h, ok := t.(tHelper); ok {
		h.Helper()
	}
	if assert.Nil(t, object, msgAndArgs...) {
		return
	}
	t.FailNow()
}

// Nilf asserts that the specified object is nil.
//
//    assert.Nilf(t, err, "error message %s", "formatted")
func Nilf(t TestingT, object interface{}, msg string, args ...interface{}) {
	if h, ok := t.(tHelper); ok {
		h.Helper()
	}
	if assert.Nilf(t, object, msg, args...) {
		return
	}
	t.FailNow()
}

// NoDirExists checks whether a directory does not exist in the given path.
// It fails if the path points to an existing _directory_ only.
func NoDirExists(t TestingT, path string, msgAndArgs ...interface{}) {
	if h, ok := t.(tHelper); ok {
		h.Helper()
	}
	if assert.NoDirExists(t, path, msgAndArgs...) {
		return
	}
	t.FailNow()
}

// NoDirExistsf checks whether a directory does not exist in the given path.
// It fails if the path points to an existing _directory_ only.
func NoDirExistsf(t TestingT, path string, msg string, args ...interface{}) {
	if h, ok := t.(tHelper); ok {
		h.Helper()
	}
	if assert.NoDirExistsf(t, path, msg, args...) {
		return
	}
	t.FailNow()
}

// NoError asserts that a function returned no error (i.e. `nil`).
//
//   actualObj, err := SomeFunction()
//   if assert.NoError(t, err) {
// 	   assert.Equal(t, expectedObj, actualObj)
//   }
func NoError(t TestingT, err error, msgAndArgs ...interface{}) {
	if h, ok := t.(tHelper); ok {
		h.Helper()
	}
	if assert.NoError(t, err, msgAndArgs...) {
		return
	}
	t.FailNow()
}

// NoErrorf asserts that a function returned no error (i.e. `nil`).
//
//   actualObj, err := SomeFunction()
//   if assert.NoErrorf(t, err, "error message %s", "formatted") {
// 	   assert.Equal(t, expectedObj, actualObj)
//   }
func NoErrorf(t TestingT, err error, msg string, args ...interface{}) {
	if h, ok := t.(tHelper); ok {
		h.Helper()
	}
	if assert.NoErrorf(t, err, msg, args...) {
		return
	}
	t.FailNow()
}

// NoFileExists checks whether a file does not exist in a given path. It fails
// if the path points to an existing _file_ only.
func NoFileExists(t TestingT, path string, msgAndArgs ...interface{}) {
	if h, ok := t.(tHelper); ok {
		h.Helper()
	}
	if assert.NoFileExists(t, path, msgAndArgs...) {
		return
	}
	t.FailNow()
}

// NoFileExistsf checks whether a file does not exist in a given path. It fails
// if the path points to an existing _file_ only.
func NoFileExistsf(t TestingT, path string, msg string, args ...interface{}) {
	if h, ok := t.(tHelper); ok {
		h.Helper()
	}
	if assert.NoFileExistsf(t, path, msg, args...) {
		return
	}
	t.FailNow()
}

// NotContains asserts that the specified string, list(array, slice...) or map does NOT contain the
// specified substring or element.
//
//    assert.NotContains(t, "Hello World", "Earth")
//    assert.NotContains(t, ["Hello", "World"], "Earth")
//    assert.NotContains(t, {"Hello": "World"}, "Earth")
func NotContains(t TestingT, s interface{}, contains interface{}, msgAndArgs ...interface{}) {
	if h, ok := t.(tHelper); ok {
		h.Helper()
	}
	if assert.NotContains(t, s, contains, msgAndArgs...) {
		return
	}
	t.FailNow()
}

// NotContainsf asserts that the specified string, list(array, slice...) or map does NOT contain the
// specified substring or element.
//
//    assert.NotContainsf(t, "Hello World", "Earth", "error message %s", "formatted")
//    assert.NotContainsf(t, ["Hello", "World"], "Earth", "error message %s", "formatted")
//    assert.NotContainsf(t, {"Hello": "World"}, "Earth", "error message %s", "formatted")
func NotContainsf(t TestingT, s interface{}, contains interface{}, msg string, args ...interface{}) {
	if h, ok := t.(tHelper); ok {
		h.Helper()
	}
	if assert.NotContainsf(t, s, contains, msg, args...) {
		return
	}
	t.FailNow()
}

// NotEmpty asserts that the specified object is NOT empty.  I.e. not nil, "", false, 0 or either
// a slice or a channel with len == 0.
//
//  if assert.NotEmpty(t, obj) {
//    assert.Equal(t, "two", obj[1])
//  }
func NotEmpty(t TestingT, object interface{}, msgAndArgs ...interface{}) {
	if h, ok := t.(tHelper); ok {
		h.Helper()
	}
	if assert.NotEmpty(t, object, msgAndArgs...) {
		return
	}
	t.FailNow()
}

// NotEmptyf asserts that the specified object is NOT empty.  I.e. not nil, "", false, 0 or either
// a slice or a channel with len == 0.
//
//  if assert.NotEmptyf(t, obj, "error message %s", "formatted") {
//    assert.Equal(t, "two", obj[1])
//  }
func NotEmptyf(t TestingT, object interface{}, msg string, args ...interface{}) {
	if h, ok := t.(tHelper); ok {
		h.Helper()
	}
	if assert.NotEmptyf(t, object, msg, args...) {
		return
	}
	t.FailNow()
}

// NotEqual asserts that the specified values are NOT equal.
//
//    assert.NotEqual(t, obj1, obj2)
//
// Pointer variable equality is determined based on the equality of the
// referenced values (as opposed to the memory addresses).
func NotEqual(t TestingT, expected interface{}, actual interface{}, msgAndArgs ...interface{}) {
	if h, ok := t.(tHelper); ok {
		h.Helper()
	}
	if assert.NotEqual(t, expected, actual, msgAndArgs...) {
		return
	}
	t.FailNow()
}

// NotEqualValues asserts that two objects are not equal even when converted to the same type
//
//    assert.NotEqualValues(t, obj1, obj2)
func NotEqualValues(t TestingT, expected interface{}, actual interface{}, msgAndArgs ...interface{}) {
	if h, ok := t.(tHelper); ok {
		h.Helper()
	}
	if assert.NotEqualValues(t, expected, actual, msgAndArgs...) {
		return
	}
	t.FailNow()
}

// NotEqualValuesf asserts that two objects are not equal even when converted to the same type
//
//    assert.NotEqualValuesf(t, obj1, obj2, "error message %s", "formatted")
func NotEqualValuesf(t TestingT, expected interface{}, actual interface{}, msg string, args ...interface{}) {
	if h, ok := t.(tHelper); ok {
		h.Helper()
	}
	if assert.NotEqualValuesf(t, expected, actual, msg, args...) {
		return
	}
	t.FailNow()
}

// NotEqualf asserts that the specified values are NOT equal.
//
//    assert.NotEqualf(t, obj1, obj2, "error message %s", "formatted")
//
// Pointer variable equality is determined based on the equality of the
// referenced values (as opposed to the memory addresses).
func NotEqualf(t TestingT, expected interface{}, actual interface{}, msg string, args ...interface{}) {
	if h, ok := t.(tHelper); ok {
		h.Helper()
	}
	if assert.NotEqualf(t, expected, actual, msg, args...) {
		return
	}
	t.FailNow()
}

// NotErrorIs asserts that at none of the errors in err's chain matches target.
// This is a wrapper for errors.Is.
func NotErrorIs(t TestingT, err error, target error, msgAndArgs ...interface{}) {
	if h, ok := t.(tHelper); ok {
		h.Helper()
	}
	if assert.NotErrorIs(t, err, target, msgAndArgs...) {
		return
	}
	t.FailNow()
}

// NotErrorIsf asserts that at none of the errors in err's chain matches target.
// This is a wrapper for errors.Is.
func NotErrorIsf(t TestingT, err error, target error, msg string, args ...interface{}) {
	if h, ok := t.(tHelper); ok {
		h.Helper()
	}
	if assert.NotErrorIsf(t, err, target, msg, args...) {
		return
	}
	t.FailNow()
}

// NotNil asserts that the specified object is not nil.
//
//    assert.NotNil(t, err)
func NotNil(t TestingT, object interface{}, msgAndArgs ...interface{}) {
	if h, ok := t.(tHelper); ok {
		h.Helper()
	}
	if assert.NotNil(t, object, msgAndArgs...) {
		return
	}
	t.FailNow()
}

// NotNilf asserts that the specified object is not nil.
//
//    assert.NotNilf(t, err, "error message %s", "formatted")
func NotNilf(t TestingT, object interface{}, msg string, args ...interface{}) {
	if h, ok := t.(tHelper); ok {
		h.Helper()
	}
	if assert.NotNilf(t, object, msg, args...) {
		return
	}
	t.FailNow()
}

// NotPanics asserts that the code inside the specified PanicTestFunc does NOT panic.
//
//   assert.NotPanics(t, func(){ RemainCalm() })
func NotPanics(t TestingT, f assert.PanicTestFunc, msgAndArgs ...interface{}) {
	if h, ok := t.(tHelper); ok {
		h.Helper()
	}
	if assert.NotPanics(t, f, msgAndArgs...) {
		return
	}
	t.FailNow()
}

// NotPanicsf asserts that the code inside the specified PanicTestFunc does NOT panic.
//
//   assert.NotPanicsf(t, func(){ RemainCalm() }, "error message %s", "formatted")
func NotPanicsf(t TestingT, f assert.PanicTestFunc, msg string, args ...interface{}) {
	if h, ok := t.(tHelper); ok {
		h.Helper()
	}
	if assert.NotPanicsf(t, f, msg, args...) {
		return
	}
	t.FailNow()
}

// NotRegexp asserts that a specified regexp does not match a string.
//
//  assert.NotRegexp(t, regexp.MustCompile("starts"), "it's starting")
//  assert.NotRegexp(t, "^start", "it's not starting")
func NotRegexp(t TestingT, rx interface{}, str interface{}, msgAndArgs ...interface{}) {
	if h, ok := t.(tHelper); ok {
		h.Helper()
	}
	if assert.NotRegexp(t, rx, str, msgAndArgs...) {
		return
	}
	t.FailNow()
}

// NotRegexpf asserts that a specified regexp does not match a string.
//
//  assert.NotRegexpf(t, regexp.MustCompile("starts"), "it's starting", "error message %s", "formatted")
//  assert.NotRegexpf(t, "^start", "it's not starting", "error message %s", "formatted")
func NotRegexpf(t TestingT, rx interface{}, str interface{}, msg string, args ...interface{}) {
	if h, ok := t.(tHelper); ok {
		h.Helper()
	}
	if assert.NotRegexpf(t, rx, str, msg, args...) {
		return
	}
	t.FailNow()
}

// NotSame asserts that two pointers do not reference the same object.
//
//    assert.NotSame(t, ptr1, ptr2)
//
// Both arguments must be pointer variables. Pointer variable sameness is
// determined based on the equality of both type and value.
func NotSame(t TestingT, expected interface{}, actual interface{}, msgAndArgs ...interface{}) {
	if h, ok := t.(tHelper); ok {
		h.Helper()
	}
	if assert.NotSame(t, expected, actual, msgAndArgs...) {
		return
	}
	t.FailNow()
}

// NotSamef asserts that two pointers do not reference the same object.
//
//    assert.NotSamef(t, ptr1, ptr2, "error message %s", "formatted")
//
// Both arguments must be pointer variables. Pointer variable sameness is
// determined based on the equality of both type and value.
func NotSamef(t TestingT, expected interface{}, actual interface{}, msg string, args ...interface{}) {
	if h, ok := t.(tHelper); ok {
		h.Helper()
	}
	if assert.NotSamef(t, expected, actual, msg, args...) {
		return
	}
	t.FailNow()
}

// NotSubset asserts that the specified list(array, slice...) contains not all
// elements given in the specified subset(array, slice...).
//
//    assert.NotSubset(t, [1, 3, 4], [1, 2], "But [1, 3, 4] does not contain [1, 2]")
func NotSubset(t TestingT, list interface{}, subset interface{}, msgAndArgs ...interface{}) {
	if h, ok := t.(tHelper); ok {
		h.Helper()
	}
	if assert.NotSubset(t, list, subset, msgAndArgs...) {
		return
	}
	t.FailNow()
}

// NotSubsetf asserts that the specified list(array, slice...) contains not all
// elements given in the specified subset(array, slice...).
//
//    assert.NotSubsetf(t, [1, 3, 4], [1, 2], "But [1, 3, 4] does not contain [1, 2]", "error message %s", "formatted")
func NotSubsetf(t TestingT, list interface{}, subset interface{}, msg string, args ...interface{}) {
	if h, ok := t.(tHelper); ok {
		h.Helper()
	}
	if assert.NotSubsetf(t, list, subset, msg, args...) {
		return
	}
	t.FailNow()
}

// NotZero asserts that i is not the zero value for its type.
func NotZero(t TestingT, i interface{}, msgAndArgs ...interface{}) {
	if h, ok := t.(tHelper); ok {
		h.Helper()
	}
	if assert.NotZero(t, i, msgAndArgs...) {
		return
	}
	t.FailNow()
}

// NotZerof asserts that i is not the zero value for its type.
func NotZerof(t TestingT, i interface{}, msg string, args ...interface{}) {
	if h, ok := t.(tHelper); ok {
		h.Helper()
	}
	if assert.NotZerof(t, i, msg, args...) {
		return
	}
	t.FailNow()
}

// Panics asserts that the code inside the specified PanicTestFunc panics.
//
//   assert.Panics(t, func(){ GoCrazy() })
func Panics(t TestingT, f assert.PanicTestFunc, msgAndArgs ...interface{}) {
	if h, ok := t.(tHelper); ok {
		h.Helper()
	}
	if assert.Panics(t, f, msgAndArgs...) {
		return
	}
	t.FailNow()
}

// PanicsWithError asserts that the code inside the specified PanicTestFunc
// panics, and that the recovered panic value is an error that satisfies the
// EqualError comparison.
//
//   assert.PanicsWithError(t, "crazy error", func(){ GoCrazy() })
func PanicsWithError(t TestingT, errString string, f assert.PanicTestFunc, msgAndArgs ...interface{}) {
	if h, ok := t.(tHelper); ok {
		h.Helper()
	}
	if assert.PanicsWithError(t, errString, f, msgAndArgs...) {
		return
	}
	t.FailNow()
}

// PanicsWithErrorf asserts that the code inside the specified PanicTestFunc
// panics, and that the recovered panic value is an error that satisfies the
// EqualError comparison.
//
//   assert.PanicsWithErrorf(t, "crazy error", func(){ GoCrazy() }, "error message %s", "formatted")
func PanicsWithErrorf(t TestingT, errString string, f assert.PanicTestFunc, msg string, args ...interface{}) {
	if h, ok := t.(tHelper); ok {
		h.Helper()
	}
	if assert.PanicsWithErrorf(t, errString, f, msg, args...) {
		return
	}
	t.FailNow()
}

// PanicsWithValue asserts that the code inside the specified PanicTestFunc panics, and that
// the recovered panic value equals the expected panic value.
//
//   assert.PanicsWithValue(t, "crazy error", func(){ GoCrazy() })
func PanicsWithValue(t TestingT, expected interface{}, f assert.PanicTestFunc, msgAndArgs ...interface{}) {
	if h, ok := t.(tHelper); ok {
		h.Helper()
	}
	if assert.PanicsWithValue(t, expected, f, msgAndArgs...) {
		return
	}
	t.FailNow()
}

// PanicsWithValuef asserts that the code inside the specified PanicTestFunc panics, and that
// the recovered panic value equals the expected panic value.
//
//   assert.PanicsWithValuef(t, "crazy error", func(){ GoCrazy() }, "error message %s", "formatted")
func PanicsWithValuef(t TestingT, expected interface{}, f assert.PanicTestFunc, msg string, args ...interface{}) {
	if h, ok := t.(tHelper); ok {
		h.Helper()
	}
	if assert.PanicsWithValuef(t, expected, f, msg, args...) {
		return
	}
	t.FailNow()
}

// Panicsf asserts that the code inside the specified PanicTestFunc panics.
//
//   assert.Panicsf(t, func(){ GoCrazy() }, "error message %s", "formatted")
func Panicsf(t TestingT, f assert.PanicTestFunc, msg string, args ...interface{}) {
	if h, ok := t.(tHelper); ok {
		h.Helper()
	}
	if assert.Panicsf(t, f, msg, args...) {
		return
	}
	t.FailNow()
}

// Positive asserts that the specified element is positive
//
//    assert.Positive(t, 1)
//    assert.Positive(t, 1.23)
func Positive(t TestingT, e interface{}, msgAndArgs ...interface{}) {
	if h, ok := t.(tHelper); ok {
		h.Helper()
	}
	if assert.Positive(t, e, msgAndArgs...) {
		return
	}
	t.FailNow()
}

// Positivef asserts that the specified element is positive
//
//    assert.Positivef(t, 1, "error message %s", "formatted")
//    assert.Positivef(t, 1.23, "error message %s", "formatted")
func Positivef(t TestingT, e interface{}, msg string, args ...interface{}) {
	if h, ok := t.(tHelper); ok {
		h.Helper()
	}
	if assert.Positivef(t, e, msg, args...) {
		return
	}
	t.FailNow()
}

// Regexp asserts that a specified regexp matches a string.
//
//  assert.Regexp(t, regexp.MustCompile("start"), "it's starting")
//  assert.Regexp(t, "start...$", "it's not starting")
func Regexp(t TestingT, rx interface{}, str interface{}, msgAndArgs ...interface{}) {
	if h, ok := t.(tHelper); ok {
		h.Helper()
	}
	if assert.Regexp(t, rx, str, msgAndArgs...) {
		return
	}
	t.FailNow()
}

// Regexpf asserts that a specified regexp matches a string.
//
//  assert.Regexpf(t, regexp.MustCompile("start"), "it's starting", "error message %s", "formatted")
//  assert.Regexpf(t, "start...$", "it's not starting", "error message %s", "formatted")
func Regexpf(t TestingT, rx interface{}, str interface{}, msg string, args ...interface{}) {
	if h, ok := t.(tHelper); ok {
		h.Helper()
	}
	if assert.Regexpf(t, rx, str, msg, args...) {
		return
	}
	t.FailNow()
}

// Same asserts that two pointers reference the same object.
//
//    assert.Same(t, ptr1, ptr2)
//
// Both arguments must be pointer variables. Pointer variable sameness is
// determined based on the equality of both type and value.
func Same(t TestingT, expected interface{}, actual interface{}, msgAndArgs ...interface{}) {
	if h, ok := t.(tHelper); ok {
		h.Helper()
	}
	if assert.Same(t, expected, actual, msgAndArgs...) {
		return
	}
	t.FailNow()
}

// Samef asserts that two pointers reference the same object.
//
//    assert.Samef(t, ptr1, ptr2, "error message %s", "formatted")
//
// Both arguments must be pointer variables. Pointer variable sameness is
// determined based on the equality of both type and value.
func Samef(t TestingT, expected interface{}, actual interface{}, msg string, args ...interface{}) {
	if h, ok := t.(tHelper); ok {
		h.Helper()
	}
	if assert.Samef(t, expected, actual, msg, args...) {
		return
	}
	t.FailNow()
}

// Subset asserts that the specified list(array, slice...) contains all
// elements given in the specified subset(array, slice...).
//
//    assert.Subset(t, [1, 2, 3], [1, 2], "But [1, 2, 3] does contain [1, 2]")
func Subset(t TestingT, list interface{}, subset interface{}, msgAndArgs ...interface{}) {
	if h, ok := t.(tHelper); ok {
		h.Helper()
	}
	if assert.Subset(t, list, subset, msgAndArgs...) {
		return
	}
	t.FailNow()
}

// Subsetf asserts that the specified list(array, slice...) contains all
// elements given in the specified subset(array, slice...).
//
//    assert.Subsetf(t, [1, 2, 3], [1, 2], "But [1, 2, 3] does contain [1, 2]", "error message %s", "formatted")
func Subsetf(t TestingT, list interface{}, subset interface{}, msg string, args ...interface{}) {
	if h, ok := t.(tHelper); ok {
		h.Helper()
	}
	if assert.Subsetf(t, list, subset, msg, args...) {
		return
	}
	t.FailNow()
}

// True asserts that the specified value is true.
//
//    assert.True(t, myBool)
func True(t TestingT, value bool, msgAndArgs ...interface{}) {
	if h, ok := t.(tHelper); ok {
		h.Helper()
	}
	if assert.True(t, value, msgAndArgs...) {
		return
	}
	t.FailNow()
}

// Truef asserts that the specified value is true.
//
//    assert.Truef(t, myBool, "error message %s", "formatted")
func Truef(t TestingT, value bool, msg string, args ...interface{}) {
	if h, ok := t.(tHelper); ok {
		h.Helper()
	}
	if assert.Truef(t, value, msg, args...) {
		return
	}
	t.FailNow()
}

// WithinDuration asserts that the two times are within duration delta of each other.
//
//   assert.WithinDuration(t, time.Now(), time.Now(), 10*time.Second)
func WithinDuration(t TestingT, expected time.Time, actual time.Time, delta time.Duration, msgAndArgs ...interface{}) {
	if h, ok := t.(tHelper); ok {
		h.Helper()
	}
	if assert.WithinDuration(t, expected, actual, delta, msgAndArgs...) {
		return
	}
	t.FailNow()
}

// WithinDurationf asserts that the two times are within duration delta of each other.
//
//   assert.WithinDurationf(t, time.Now(), time.Now(), 10*time.Second, "error message %s", "formatted")
func WithinDurationf(t TestingT, expected time.Time, actual time.Time, delta time.Duration, msg string, args ...interface{}) {
	if h, ok := t.(tHelper); ok {
		h.Helper()
	}
	if assert.WithinDurationf(t, expected, actual, delta, msg, args...) {
		return
	}
	t.FailNow()
}

// YAMLEq asserts that two YAML strings are equivalent.
func YAMLEq(t TestingT, expected string, actual string, msgAndArgs ...interface{}) {
	if h, ok := t.(tHelper); ok {
		h.Helper()
	}
	if assert.YAMLEq(t, expected, actual, msgAndArgs...) {
		return
	}
	t.FailNow()
}

// YAMLEqf asserts that two YAML strings are equivalent.
func YAMLEqf(t TestingT, expected string, actual string, msg string, args ...interface{}) {
	if h, ok := t.(tHelper); ok {
		h.Helper()
	}
	if assert.YAMLEqf(t, expected, actual, msg, args...) {
		return
	}
	t.FailNow()
}

// Zero asserts that i is the zero value for its type.
func Zero(t TestingT, i interface{}, msgAndArgs ...interface{}) {
	if h, ok := t.(tHelper); ok {
		h.Helper()
	}
	if assert.Zero(t, i, msgAndArgs...) {
		return
	}
	t.FailNow()
}

// Zerof asserts that i is the zero value for its type.
func Zerof(t TestingT, i interface{}, msg string, args ...interface{}) {
	if h, ok := t.(tHelper); ok {
		h.Helper()
	}
	if assert.Zerof(t, i, msg, args...) {
		return
	}
	t.FailNow()
}<|MERGE_RESOLUTION|>--- conflicted
+++ resolved
@@ -280,8 +280,6 @@
 	t.FailNow()
 }
 
-<<<<<<< HEAD
-=======
 // ErrorContains asserts that a function returned an error (i.e. not `nil`)
 // and that the error contains the specified substring.
 //
@@ -312,7 +310,6 @@
 	t.FailNow()
 }
 
->>>>>>> 7cc33bbe
 // ErrorIs asserts that at least one of the errors in err's chain matches target.
 // This is a wrapper for errors.Is.
 func ErrorIs(t TestingT, err error, target error, msgAndArgs ...interface{}) {
