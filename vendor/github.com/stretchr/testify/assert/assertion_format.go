--- conflicted
+++ resolved
@@ -123,8 +123,6 @@
 	return ErrorAs(t, err, target, append([]interface{}{msg}, args...)...)
 }
 
-<<<<<<< HEAD
-=======
 // ErrorContainsf asserts that a function returned an error (i.e. not `nil`)
 // and that the error contains the specified substring.
 //
@@ -137,7 +135,6 @@
 	return ErrorContains(t, theError, contains, append([]interface{}{msg}, args...)...)
 }
 
->>>>>>> 7cc33bbe
 // ErrorIsf asserts that at least one of the errors in err's chain matches target.
 // This is a wrapper for errors.Is.
 func ErrorIsf(t TestingT, err error, target error, msg string, args ...interface{}) bool {
