// Copyright (c) 2016 Uber Technologies, Inc.
//
// Permission is hereby granted, free of charge, to any person obtaining a copy
// of this software and associated documentation files (the "Software"), to deal
// in the Software without restriction, including without limitation the rights
// to use, copy, modify, merge, publish, distribute, sublicense, and/or sell
// copies of the Software, and to permit persons to whom the Software is
// furnished to do so, subject to the following conditions:
//
// The above copyright notice and this permission notice shall be included in
// all copies or substantial portions of the Software.
//
// THE SOFTWARE IS PROVIDED "AS IS", WITHOUT WARRANTY OF ANY KIND, EXPRESS OR
// IMPLIED, INCLUDING BUT NOT LIMITED TO THE WARRANTIES OF MERCHANTABILITY,
// FITNESS FOR A PARTICULAR PURPOSE AND NONINFRINGEMENT. IN NO EVENT SHALL THE
// AUTHORS OR COPYRIGHT HOLDERS BE LIABLE FOR ANY CLAIM, DAMAGES OR OTHER
// LIABILITY, WHETHER IN AN ACTION OF CONTRACT, TORT OR OTHERWISE, ARISING FROM,
// OUT OF OR IN CONNECTION WITH THE SOFTWARE OR THE USE OR OTHER DEALINGS IN
// THE SOFTWARE.

package zapcore

import (
	"time"

	"go.uber.org/atomic"
)

const (
	_numLevels        = _maxLevel - _minLevel + 1
	_countersPerLevel = 4096
)

type counter struct {
	resetAt atomic.Int64
	counter atomic.Uint64
}

type counters [_numLevels][_countersPerLevel]counter

func newCounters() *counters {
	return &counters{}
}

func (cs *counters) get(lvl Level, key string) *counter {
	i := lvl - _minLevel
	j := fnv32a(key) % _countersPerLevel
	return &cs[i][j]
}

// fnv32a, adapted from "hash/fnv", but without a []byte(string) alloc
func fnv32a(s string) uint32 {
	const (
		offset32 = 2166136261
		prime32  = 16777619
	)
	hash := uint32(offset32)
	for i := 0; i < len(s); i++ {
		hash ^= uint32(s[i])
		hash *= prime32
	}
	return hash
}

func (c *counter) IncCheckReset(t time.Time, tick time.Duration) uint64 {
	tn := t.UnixNano()
	resetAfter := c.resetAt.Load()
	if resetAfter > tn {
		return c.counter.Inc()
	}

	c.counter.Store(1)

	newResetAfter := tn + tick.Nanoseconds()
	if !c.resetAt.CAS(resetAfter, newResetAfter) {
		// We raced with another goroutine trying to reset, and it also reset
		// the counter to 1, so we need to reincrement the counter.
		return c.counter.Inc()
	}

	return 1
}

// SamplingDecision is a decision represented as a bit field made by sampler.
// More decisions may be added in the future.
type SamplingDecision uint32

const (
	// LogDropped indicates that the Sampler dropped a log entry.
	LogDropped SamplingDecision = 1 << iota
	// LogSampled indicates that the Sampler sampled a log entry.
	LogSampled
)

// optionFunc wraps a func so it satisfies the SamplerOption interface.
type optionFunc func(*sampler)

func (f optionFunc) apply(s *sampler) {
	f(s)
}

// SamplerOption configures a Sampler.
type SamplerOption interface {
	apply(*sampler)
}

// nopSamplingHook is the default hook used by sampler.
func nopSamplingHook(Entry, SamplingDecision) {}

// SamplerHook registers a function  which will be called when Sampler makes a
// decision.
//
// This hook may be used to get visibility into the performance of the sampler.
// For example, use it to track metrics of dropped versus sampled logs.
//
//  var dropped atomic.Int64
//  zapcore.SamplerHook(func(ent zapcore.Entry, dec zapcore.SamplingDecision) {
//    if dec&zapcore.LogDropped > 0 {
//      dropped.Inc()
//    }
//  })
func SamplerHook(hook func(entry Entry, dec SamplingDecision)) SamplerOption {
	return optionFunc(func(s *sampler) {
		s.hook = hook
	})
}

// NewSamplerWithOptions creates a Core that samples incoming entries, which
// caps the CPU and I/O load of logging while attempting to preserve a
// representative subset of your logs.
//
// Zap samples by logging the first N entries with a given level and message
// each tick. If more Entries with the same level and message are seen during
// the same interval, every Mth message is logged and the rest are dropped.
//
// Sampler can be configured to report sampling decisions with the SamplerHook
// option.
//
// Keep in mind that zap's sampling implementation is optimized for speed over
// absolute precision; under load, each tick may be slightly over- or
// under-sampled.
func NewSamplerWithOptions(core Core, tick time.Duration, first, thereafter int, opts ...SamplerOption) Core {
	s := &sampler{
		Core:       core,
		tick:       tick,
		counts:     newCounters(),
		first:      uint64(first),
		thereafter: uint64(thereafter),
		hook:       nopSamplingHook,
	}
	for _, opt := range opts {
		opt.apply(s)
	}

	return s
}

type sampler struct {
	Core

	counts            *counters
	tick              time.Duration
	first, thereafter uint64
	hook              func(Entry, SamplingDecision)
}

// NewSampler creates a Core that samples incoming entries, which
// caps the CPU and I/O load of logging while attempting to preserve a
// representative subset of your logs.
//
// Zap samples by logging the first N entries with a given level and message
// each tick. If more Entries with the same level and message are seen during
// the same interval, every Mth message is logged and the rest are dropped.
//
// Keep in mind that zap's sampling implementation is optimized for speed over
// absolute precision; under load, each tick may be slightly over- or
// under-sampled.
//
// Deprecated: use NewSamplerWithOptions.
func NewSampler(core Core, tick time.Duration, first, thereafter int) Core {
	return NewSamplerWithOptions(core, tick, first, thereafter)
}

func (s *sampler) With(fields []Field) Core {
	return &sampler{
		Core:       s.Core.With(fields),
		tick:       s.tick,
		counts:     s.counts,
		first:      s.first,
		thereafter: s.thereafter,
		hook:       s.hook,
	}
}

func (s *sampler) Check(ent Entry, ce *CheckedEntry) *CheckedEntry {
	if !s.Enabled(ent.Level) {
		return ce
	}

<<<<<<< HEAD
	if ent.Level >= _minLevel && ent.Level <= _maxLevel {
		counter := s.counts.get(ent.Level, ent.Message)
		n := counter.IncCheckReset(ent.Time, s.tick)
		if n > s.first && (n-s.first)%s.thereafter != 0 {
			s.hook(ent, LogDropped)
			return ce
		}
		s.hook(ent, LogSampled)
=======
	counter := s.counts.get(ent.Level, ent.Message)
	n := counter.IncCheckReset(ent.Time, s.tick)
	if n > s.first && (n-s.first)%s.thereafter != 0 {
		s.hook(ent, LogDropped)
		return ce
>>>>>>> 0396bf92
	}
	s.hook(ent, LogSampled)
	return s.Core.Check(ent, ce)
}<|MERGE_RESOLUTION|>--- conflicted
+++ resolved
@@ -197,22 +197,11 @@
 		return ce
 	}
 
-<<<<<<< HEAD
-	if ent.Level >= _minLevel && ent.Level <= _maxLevel {
-		counter := s.counts.get(ent.Level, ent.Message)
-		n := counter.IncCheckReset(ent.Time, s.tick)
-		if n > s.first && (n-s.first)%s.thereafter != 0 {
-			s.hook(ent, LogDropped)
-			return ce
-		}
-		s.hook(ent, LogSampled)
-=======
 	counter := s.counts.get(ent.Level, ent.Message)
 	n := counter.IncCheckReset(ent.Time, s.tick)
 	if n > s.first && (n-s.first)%s.thereafter != 0 {
 		s.hook(ent, LogDropped)
 		return ce
->>>>>>> 0396bf92
 	}
 	s.hook(ent, LogSampled)
 	return s.Core.Check(ent, ce)
