// Copyright (c) 2016 Uber Technologies, Inc.
//
// Permission is hereby granted, free of charge, to any person obtaining a copy
// of this software and associated documentation files (the "Software"), to deal
// in the Software without restriction, including without limitation the rights
// to use, copy, modify, merge, publish, distribute, sublicense, and/or sell
// copies of the Software, and to permit persons to whom the Software is
// furnished to do so, subject to the following conditions:
//
// The above copyright notice and this permission notice shall be included in
// all copies or substantial portions of the Software.
//
// THE SOFTWARE IS PROVIDED "AS IS", WITHOUT WARRANTY OF ANY KIND, EXPRESS OR
// IMPLIED, INCLUDING BUT NOT LIMITED TO THE WARRANTIES OF MERCHANTABILITY,
// FITNESS FOR A PARTICULAR PURPOSE AND NONINFRINGEMENT. IN NO EVENT SHALL THE
// AUTHORS OR COPYRIGHT HOLDERS BE LIABLE FOR ANY CLAIM, DAMAGES OR OTHER
// LIABILITY, WHETHER IN AN ACTION OF CONTRACT, TORT OR OTHERWISE, ARISING FROM,
// OUT OF OR IN CONNECTION WITH THE SOFTWARE OR THE USE OR OTHER DEALINGS IN
// THE SOFTWARE.

package zapcore

import (
	"fmt"
	"sync"

	"go.uber.org/zap/buffer"
	"go.uber.org/zap/internal/bufferpool"
)

var _sliceEncoderPool = sync.Pool{
	New: func() interface{} {
		return &sliceArrayEncoder{elems: make([]interface{}, 0, 2)}
	},
}

func getSliceEncoder() *sliceArrayEncoder {
	return _sliceEncoderPool.Get().(*sliceArrayEncoder)
}

func putSliceEncoder(e *sliceArrayEncoder) {
	e.elems = e.elems[:0]
	_sliceEncoderPool.Put(e)
}

type consoleEncoder struct {
	*jsonEncoder
}

// NewConsoleEncoder creates an encoder whose output is designed for human -
// rather than machine - consumption. It serializes the core log entry data
// (message, level, timestamp, etc.) in a plain-text format and leaves the
// structured context as JSON.
//
// Note that although the console encoder doesn't use the keys specified in the
// encoder configuration, it will omit any element whose key is set to the empty
// string.
func NewConsoleEncoder(cfg EncoderConfig) Encoder {
<<<<<<< HEAD
	if cfg.ConsoleSeparator == "" {
=======
	if len(cfg.ConsoleSeparator) == 0 {
>>>>>>> 0396bf92
		// Use a default delimiter of '\t' for backwards compatibility
		cfg.ConsoleSeparator = "\t"
	}
	return consoleEncoder{newJSONEncoder(cfg, true)}
}

func (c consoleEncoder) Clone() Encoder {
	return consoleEncoder{c.jsonEncoder.Clone().(*jsonEncoder)}
}

func (c consoleEncoder) EncodeEntry(ent Entry, fields []Field) (*buffer.Buffer, error) {
	line := bufferpool.Get()

	// We don't want the entry's metadata to be quoted and escaped (if it's
	// encoded as strings), which means that we can't use the JSON encoder. The
	// simplest option is to use the memory encoder and fmt.Fprint.
	//
	// If this ever becomes a performance bottleneck, we can implement
	// ArrayEncoder for our plain-text format.
	arr := getSliceEncoder()
	if c.TimeKey != "" && c.EncodeTime != nil {
		c.EncodeTime(ent.Time, arr)
	}
	if c.LevelKey != "" && c.EncodeLevel != nil {
		c.EncodeLevel(ent.Level, arr)
	}
	if ent.LoggerName != "" && c.NameKey != "" {
		nameEncoder := c.EncodeName

		if nameEncoder == nil {
			// Fall back to FullNameEncoder for backward compatibility.
			nameEncoder = FullNameEncoder
		}

		nameEncoder(ent.LoggerName, arr)
	}
	if ent.Caller.Defined {
		if c.CallerKey != "" && c.EncodeCaller != nil {
			c.EncodeCaller(ent.Caller, arr)
		}
		if c.FunctionKey != "" {
			arr.AppendString(ent.Caller.Function)
		}
	}
	for i := range arr.elems {
		if i > 0 {
			line.AppendString(c.ConsoleSeparator)
		}
		fmt.Fprint(line, arr.elems[i])
	}
	putSliceEncoder(arr)

	// Add the message itself.
	if c.MessageKey != "" {
		c.addSeparatorIfNecessary(line)
		line.AppendString(ent.Message)
	}

	// Add any structured context.
	c.writeContext(line, fields)

	// If there's no stacktrace key, honor that; this allows users to force
	// single-line output.
	if ent.Stack != "" && c.StacktraceKey != "" {
		line.AppendByte('\n')
		line.AppendString(ent.Stack)
	}

	if c.LineEnding != "" {
		line.AppendString(c.LineEnding)
	} else {
		line.AppendString(DefaultLineEnding)
	}
	return line, nil
}

func (c consoleEncoder) writeContext(line *buffer.Buffer, extra []Field) {
	context := c.jsonEncoder.Clone().(*jsonEncoder)
	defer func() {
		// putJSONEncoder assumes the buffer is still used, but we write out the buffer so
		// we can free it.
		context.buf.Free()
		putJSONEncoder(context)
	}()

	addFields(context, extra)
	context.closeOpenNamespaces()
	if context.buf.Len() == 0 {
		return
	}

	c.addSeparatorIfNecessary(line)
	line.AppendByte('{')
	line.Write(context.buf.Bytes())
	line.AppendByte('}')
}

func (c consoleEncoder) addSeparatorIfNecessary(line *buffer.Buffer) {
	if line.Len() > 0 {
		line.AppendString(c.ConsoleSeparator)
	}
}<|MERGE_RESOLUTION|>--- conflicted
+++ resolved
@@ -56,11 +56,7 @@
 // encoder configuration, it will omit any element whose key is set to the empty
 // string.
 func NewConsoleEncoder(cfg EncoderConfig) Encoder {
-<<<<<<< HEAD
-	if cfg.ConsoleSeparator == "" {
-=======
 	if len(cfg.ConsoleSeparator) == 0 {
->>>>>>> 0396bf92
 		// Use a default delimiter of '\t' for backwards compatibility
 		cfg.ConsoleSeparator = "\t"
 	}
