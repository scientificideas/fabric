# Frequently Asked Questions

## Design

### Why spend so much effort on logger performance?

Of course, most applications won't notice the impact of a slow logger: they
already take tens or hundreds of milliseconds for each operation, so an extra
millisecond doesn't matter.

On the other hand, why *not* make structured logging fast? The `SugaredLogger`
isn't any harder to use than other logging packages, and the `Logger` makes
structured logging possible in performance-sensitive contexts. Across a fleet
of Go microservices, making each application even slightly more efficient adds
up quickly.

### Why aren't `Logger` and `SugaredLogger` interfaces?

Unlike the familiar `io.Writer` and `http.Handler`, `Logger` and
`SugaredLogger` interfaces would include *many* methods. As [Rob Pike points
out][go-proverbs], "The bigger the interface, the weaker the abstraction."
Interfaces are also rigid &mdash; *any* change requires releasing a new major
version, since it breaks all third-party implementations.

Making the `Logger` and `SugaredLogger` concrete types doesn't sacrifice much
abstraction, and it lets us add methods without introducing breaking changes.
Your applications should define and depend upon an interface that includes
just the methods you use.

### Why are some of my logs missing?

Logs are dropped intentionally by zap when sampling is enabled. The production
configuration (as returned by `NewProductionConfig()` enables sampling which will
cause repeated logs within a second to be sampled. See more details on why sampling
is enabled in [Why sample application logs](https://github.com/uber-go/zap/blob/master/FAQ.md#why-sample-application-logs).

### Why sample application logs?

Applications often experience runs of errors, either because of a bug or
because of a misbehaving user. Logging errors is usually a good idea, but it
can easily make this bad situation worse: not only is your application coping
with a flood of errors, it's also spending extra CPU cycles and I/O logging
those errors. Since writes are typically serialized, logging limits throughput
when you need it most.

Sampling fixes this problem by dropping repetitive log entries. Under normal
conditions, your application writes out every entry. When similar entries are
logged hundreds or thousands of times each second, though, zap begins dropping
duplicates to preserve throughput.

### Why do the structured logging APIs take a message in addition to fields?

Subjectively, we find it helpful to accompany structured context with a brief
description. This isn't critical during development, but it makes debugging
and operating unfamiliar systems much easier.

More concretely, zap's sampling algorithm uses the message to identify
duplicate entries. In our experience, this is a practical middle ground
between random sampling (which often drops the exact entry that you need while
debugging) and hashing the complete entry (which is prohibitively expensive).

### Why include package-global loggers?

Since so many other logging packages include a global logger, many
applications aren't designed to accept loggers as explicit parameters.
Changing function signatures is often a breaking change, so zap includes
global loggers to simplify migration.

Avoid them where possible.

### Why include dedicated Panic and Fatal log levels?

In general, application code should handle errors gracefully instead of using
`panic` or `os.Exit`. However, every rule has exceptions, and it's common to
crash when an error is truly unrecoverable. To avoid losing any information
&mdash; especially the reason for the crash &mdash; the logger must flush any
buffered entries before the process exits.

Zap makes this easy by offering `Panic` and `Fatal` logging methods that
automatically flush before exiting. Of course, this doesn't guarantee that
logs will never be lost, but it eliminates a common error.

See the discussion in uber-go/zap#207 for more details.

### What's `DPanic`?

`DPanic` stands for "panic in development." In development, it logs at
`PanicLevel`; otherwise, it logs at `ErrorLevel`. `DPanic` makes it easier to
catch errors that are theoretically possible, but shouldn't actually happen,
*without* crashing in production.

If you've ever written code like this, you need `DPanic`:

```go
if err != nil {
  panic(fmt.Sprintf("shouldn't ever get here: %v", err))
}
```

## Installation

### What does the error `expects import "go.uber.org/zap"` mean?

Either zap was installed incorrectly or you're referencing the wrong package
name in your code.

Zap's source code happens to be hosted on GitHub, but the [import
path][import-path] is `go.uber.org/zap`. This gives us, the project
maintainers, the freedom to move the source code if necessary. However, it
means that you need to take a little care when installing and using the
package.

If you follow two simple rules, everything should work: install zap with `go
get -u go.uber.org/zap`, and always import it in your code with `import
"go.uber.org/zap"`. Your code shouldn't contain *any* references to
`github.com/uber-go/zap`.

## Usage

### Does zap support log rotation?

Zap doesn't natively support rotating log files, since we prefer to leave this
to an external program like `logrotate`.

However, it's easy to integrate a log rotation package like
[`gopkg.in/natefinch/lumberjack.v2`][lumberjack] as a `zapcore.WriteSyncer`.

```go
// lumberjack.Logger is already safe for concurrent use, so we don't need to
// lock it.
w := zapcore.AddSync(&lumberjack.Logger{
  Filename:   "/var/log/myapp/foo.log",
  MaxSize:    500, // megabytes
  MaxBackups: 3,
  MaxAge:     28, // days
})
core := zapcore.NewCore(
  zapcore.NewJSONEncoder(zap.NewProductionEncoderConfig()),
  w,
  zap.InfoLevel,
)
logger := zap.New(core)
```

## Extensions

We'd love to support every logging need within zap itself, but we're only
familiar with a handful of log ingestion systems, flag-parsing packages, and
the like. Rather than merging code that we can't effectively debug and
support, we'd rather grow an ecosystem of zap extensions.

We're aware of the following extensions, but haven't used them ourselves:

| Package | Integration |
| --- | --- |
| `github.com/tchap/zapext` | Sentry, syslog |
| `github.com/fgrosse/zaptest` | Ginkgo |
| `github.com/blendle/zapdriver` | Stackdriver |
| `github.com/moul/zapgorm` | Gorm |
<<<<<<< HEAD
| `github.com/moul/zapfilter` | Advanced filtering rules |
=======
>>>>>>> 0396bf92

[go-proverbs]: https://go-proverbs.github.io/
[import-path]: https://golang.org/cmd/go/#hdr-Remote_import_paths
[lumberjack]: https://godoc.org/gopkg.in/natefinch/lumberjack.v2<|MERGE_RESOLUTION|>--- conflicted
+++ resolved
@@ -26,13 +26,6 @@
 abstraction, and it lets us add methods without introducing breaking changes.
 Your applications should define and depend upon an interface that includes
 just the methods you use.
-
-### Why are some of my logs missing?
-
-Logs are dropped intentionally by zap when sampling is enabled. The production
-configuration (as returned by `NewProductionConfig()` enables sampling which will
-cause repeated logs within a second to be sampled. See more details on why sampling
-is enabled in [Why sample application logs](https://github.com/uber-go/zap/blob/master/FAQ.md#why-sample-application-logs).
 
 ### Why sample application logs?
 
@@ -157,10 +150,6 @@
 | `github.com/fgrosse/zaptest` | Ginkgo |
 | `github.com/blendle/zapdriver` | Stackdriver |
 | `github.com/moul/zapgorm` | Gorm |
-<<<<<<< HEAD
-| `github.com/moul/zapfilter` | Advanced filtering rules |
-=======
->>>>>>> 0396bf92
 
 [go-proverbs]: https://go-proverbs.github.io/
 [import-path]: https://golang.org/cmd/go/#hdr-Remote_import_paths
