--- conflicted
+++ resolved
@@ -49,11 +49,7 @@
     strategy:
       fail-fast: false
       matrix:
-<<<<<<< HEAD
-        INTEGRATION_TEST_SUITE: ["raft","pvtdata","ledger","lifecycle","e2e smartbft","discovery gossip devmode pluggable","gateway idemix pkcs11 configtx configtxlator","sbe nwo msp"]
-=======
-        INTEGRATION_TEST_SUITE: ["raft","pvtdata","pvtdatapurge","ledger","lifecycle","e2e","discovery gossip devmode pluggable","gateway idemix pkcs11 configtx configtxlator","sbe nwo msp"]
->>>>>>> e276334a
+        INTEGRATION_TEST_SUITE: ["raft","pvtdata","pvtdatapurge","ledger","lifecycle","e2e smartbft","discovery gossip devmode pluggable","gateway idemix pkcs11 configtx configtxlator","sbe nwo msp"]
     runs-on: ${{ github.repository == 'hyperledger/fabric' && 'fabric-ubuntu-20.04' || 'ubuntu-20.04' }}
     steps:
       - uses: actions/setup-go@v3
