# Copyright the Hyperledger Fabric contributors. All rights reserved.
#
# SPDX-License-Identifier: Apache-2.0

name: Verify Build
on:
  push:
    branches: ["**"]
  pull_request:
    branches: ["**"]
  workflow_dispatch:

env:
  GOPATH: /opt/go
  PATH: /opt/go/bin:/bin:/usr/bin:/sbin:/usr/sbin:/usr/local/bin:/usr/local/sbin
  GO_VER: 1.21.3

jobs:
  basic-checks:
    name: Basic Checks
    runs-on: ${{ github.repository == 'hyperledger/fabric' && 'fabric-ubuntu-20.04' || 'ubuntu-20.04' }}
    steps:
      - uses: actions/setup-go@v3
        name: Install Go
        with:
          go-version: ${{ env.GO_VER }}
      - uses: actions/checkout@v3
        name: Checkout Fabric Code
      - run: make basic-checks
        name: Run Basic Checks
  unit-tests:
    name: Unit Tests
    needs: basic-checks
    runs-on: ${{ github.repository == 'hyperledger/fabric' && 'fabric-ubuntu-20.04' || 'ubuntu-20.04' }}
    steps:
      - uses: actions/setup-go@v3
        name: Install Go
        with:
          go-version: ${{ env.GO_VER }}
      - uses: actions/checkout@v3
        name: Checkout Fabric Code
      - run: ci/scripts/setup_hsm.sh
        name: Install SoftHSM
      - run: make unit-test
        name: Run Unit Tests
  integration-tests:
    name: Integration Tests
    needs: basic-checks
    strategy:
      fail-fast: false
      matrix:
<<<<<<< HEAD
        INTEGRATION_TEST_SUITE: ["raft","pvtdata","ledger","lifecycle","e2e smartbft","discovery gossip devmode pluggable","gateway idemix pkcs11 configtx configtxlator","sbe nwo msp"]
    runs-on: ubuntu-20.04
=======
        INTEGRATION_TEST_SUITE: ["raft","pvtdata","ledger","lifecycle","e2e","discovery gossip devmode pluggable","gateway idemix pkcs11 configtx configtxlator","sbe nwo msp"]
    runs-on: ${{ github.repository == 'hyperledger/fabric' && 'fabric-ubuntu-20.04' || 'ubuntu-20.04' }}
>>>>>>> 47f7f95a
    steps:
      - uses: actions/setup-go@v3
        name: Install Go
        with:
          go-version: ${{ env.GO_VER }}
      - uses: actions/checkout@v3
        name: Checkout Fabric Code
      - run: ci/scripts/setup_hsm.sh
        name: Install SoftHSM
      - run: make integration-test INTEGRATION_TEST_SUITE="${{matrix.INTEGRATION_TEST_SUITE}}"
        name: Run Integration Tests<|MERGE_RESOLUTION|>--- conflicted
+++ resolved
@@ -49,13 +49,8 @@
     strategy:
       fail-fast: false
       matrix:
-<<<<<<< HEAD
         INTEGRATION_TEST_SUITE: ["raft","pvtdata","ledger","lifecycle","e2e smartbft","discovery gossip devmode pluggable","gateway idemix pkcs11 configtx configtxlator","sbe nwo msp"]
-    runs-on: ubuntu-20.04
-=======
-        INTEGRATION_TEST_SUITE: ["raft","pvtdata","ledger","lifecycle","e2e","discovery gossip devmode pluggable","gateway idemix pkcs11 configtx configtxlator","sbe nwo msp"]
     runs-on: ${{ github.repository == 'hyperledger/fabric' && 'fabric-ubuntu-20.04' || 'ubuntu-20.04' }}
->>>>>>> 47f7f95a
     steps:
       - uses: actions/setup-go@v3
         name: Install Go
