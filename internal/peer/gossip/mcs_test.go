--- conflicted
+++ resolved
@@ -9,7 +9,6 @@
 import (
 	"crypto/sha256"
 	"errors"
-	"github.com/stretchr/testify/assert"
 	"reflect"
 	"strings"
 	"testing"
@@ -91,9 +90,6 @@
 	signer := &mocks.SignerSerializer{}
 	cryptoProvider, err := sw.NewDefaultSecurityLevelWithKeystore(sw.NewDummyKeyStore())
 	require.NoError(t, err)
-<<<<<<< HEAD
-	msgCryptoService := NewMCS(&mocks.ChannelPolicyManagerGetter{}, &mocks.Id2IdentitiesFetcherMock{}, signer, mgmt.NewDeserializersManager(cryptoProvider), cryptoProvider)
-=======
 	localMSP := mgmt.GetLocalMSP(cryptoProvider)
 	msgCryptoService := NewMCS(
 		&mocks.ChannelPolicyManagerGetter{},
@@ -101,7 +97,6 @@
 		NewDeserializersManager(localMSP),
 		cryptoProvider,
 	)
->>>>>>> 0396bf92
 
 	pkid := msgCryptoService.GetPKIidOfCert(nil)
 	// Check pkid is not nil
@@ -353,7 +348,6 @@
 
 	blockSignature := &common.MetadataSignature{
 		SignatureHeader: protoutil.MarshalOrPanic(shdr),
-		Nonce:           shdr.Nonce,
 	}
 
 	// Note, this value is intentionally nil, as this metadata is only about the signature, there is no additional metadata
