--- conflicted
+++ resolved
@@ -8,13 +8,9 @@
 import (
 	"context"
 	"crypto/tls"
-	"fmt"
-	"strings"
 
-	cb "github.com/hyperledger/fabric-protos-go/common"
 	ab "github.com/hyperledger/fabric-protos-go/orderer"
 	"github.com/pkg/errors"
-	"google.golang.org/grpc"
 )
 
 // OrdererClient represents a client for communicating with an ordering
@@ -37,18 +33,7 @@
 	return &OrdererClient{CommonClient: cc}, nil
 }
 
-// BroadcastOrdererClient describes a broadcast client
-type BroadcastOrdererClient interface {
-	CloseSend() error
-	Send(envelope *cb.Envelope) error
-	Recv() (*ab.BroadcastResponse, error)
-}
-
 // Broadcast returns a broadcast client for the AtomicBroadcast service
-<<<<<<< HEAD
-func (oc *OrdererClient) Broadcast() (BroadcastOrdererClient, error) {
-	return newMulticastBroadcastClient(oc.Address, oc.CommonClient.NewConnection, oc.sn)
-=======
 func (oc *OrdererClient) Broadcast() (ab.AtomicBroadcast_BroadcastClient, error) {
 	conn, err := oc.CommonClient.clientConfig.Dial(oc.address)
 	if err != nil {
@@ -56,7 +41,6 @@
 	}
 	// TODO: check to see if we should actually handle error before returning
 	return ab.NewAtomicBroadcastClient(conn).Broadcast(context.TODO())
->>>>>>> 0396bf92
 }
 
 // Deliver returns a deliver client for the AtomicBroadcast service
@@ -72,64 +56,4 @@
 // Certificate returns the TLS client certificate (if available)
 func (oc *OrdererClient) Certificate() tls.Certificate {
 	return oc.CommonClient.Certificate()
-}
-
-type multicastBroadcastClient struct {
-	clients []ab.AtomicBroadcast_BroadcastClient
-}
-
-type dialer func(address string, tlsOptions ...comm.TLSOption) (*grpc.ClientConn, error)
-
-func newMulticastBroadcastClient(addressString string, dial dialer, serverName string) (*multicastBroadcastClient, error) {
-	addresses := []string{addressString}
-	if strings.Contains(addressString, ",") {
-		addresses = strings.Split(addressString, ",")
-	}
-
-	mbc := &multicastBroadcastClient{}
-
-	for _, addr := range addresses {
-		conn, err := dial(addr, comm.ServerNameOverride(serverName))
-		if err != nil {
-			return nil, errors.WithMessage(err, fmt.Sprintf("orderer client failed to connect to %s", addr))
-		}
-		cl, err := ab.NewAtomicBroadcastClient(conn).Broadcast(context.TODO())
-		if err != nil {
-			return nil, err
-		}
-		mbc.clients = append(mbc.clients, cl)
-	}
-	return mbc, nil
-}
-
-func (m *multicastBroadcastClient) CloseSend() error {
-	for _, cl := range m.clients {
-		err := cl.CloseSend()
-		if err != nil {
-			return err
-		}
-	}
-	return nil
-}
-
-func (m *multicastBroadcastClient) Send(envelope *cb.Envelope) error {
-	for _, cl := range m.clients {
-		err := cl.Send(envelope)
-		if err != nil {
-			return err
-		}
-	}
-	return nil
-}
-
-func (m *multicastBroadcastClient) Recv() (*ab.BroadcastResponse, error) {
-	var resp *ab.BroadcastResponse
-	var err error
-	for _, cl := range m.clients {
-		resp, err = cl.Recv()
-		if err != nil {
-			return nil, err
-		}
-	}
-	return resp, nil
 }