--- conflicted
+++ resolved
@@ -87,25 +87,17 @@
 	SecOpts SecureOptions
 	// KaOpts defines the keepalive parameters
 	KaOpts KeepaliveOptions
-<<<<<<< HEAD
 	// BackoffOpts defines the backoff parameters
 	BaOpts BackoffOptions
-	// Timeout specifies how long the client will block when attempting to
-	// establish a connection
-	Timeout time.Duration
-=======
 	// DialTimeout controls how long the client can block when attempting to
 	// establish a connection to a server
 	DialTimeout time.Duration
->>>>>>> 0396bf92
 	// AsyncConnect makes connection creation non blocking
 	AsyncConnect bool
 	// Maximum message size the client can receive
 	MaxRecvMsgSize int
 	// Maximum message size the client can send
 	MaxSendMsgSize int
-<<<<<<< HEAD
-=======
 }
 
 // Convert the ClientConfig to the approriate set of grpc.DialOptions.
@@ -150,7 +142,6 @@
 	}
 
 	return dialOpts, nil
->>>>>>> 0396bf92
 }
 
 func (cc ClientConfig) Dial(address string) (*grpc.ClientConn, error) {
@@ -270,7 +261,6 @@
 	ServerMinInterval time.Duration
 }
 
-<<<<<<< HEAD
 // BackoffOptions defines the configuration options for GRPC client.
 type BackoffOptions struct {
 	// BaseDelay is the amount of time to backoff after the first failure.
@@ -282,19 +272,8 @@
 	MaxDelay time.Duration
 }
 
-type Metrics struct {
-	// OpenConnCounter keeps track of number of open connections
-	OpenConnCounter metrics.Counter
-	// ClosedConnCounter keeps track of number connections closed
-	ClosedConnCounter metrics.Counter
-}
-
-// ServerKeepaliveOptions returns gRPC keepalive options for server.
-func ServerKeepaliveOptions(ka KeepaliveOptions) []grpc.ServerOption {
-=======
 // ServerKeepaliveOptions returns gRPC keepalive options for a server.
 func (ka KeepaliveOptions) ServerKeepaliveOptions() []grpc.ServerOption {
->>>>>>> 0396bf92
 	var serverOpts []grpc.ServerOption
 	kap := keepalive.ServerParameters{
 		Time:    ka.ServerInterval,
