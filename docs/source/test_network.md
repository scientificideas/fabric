# Using the Fabric test network

After you have downloaded the Hyperledger Fabric Docker images and samples, you
can deploy a test network by using scripts that are provided in the
`fabric-samples` repository. The test network is provided for learning about Fabric
by running nodes on your local machine. Developers can use the
network to test their smart contracts and applications. The network is meant to
be used only as a tool for education and testing and not as a model for how to set up
a network. In general, modifications to the scripts are discouraged and could break the network. It is based on a limited configuration that should not be used as a template for deploying a production network:
- It includes two peer organizations and an ordering organization.
- For simplicity, a single node Raft ordering service is configured.
- To reduce complexity, a TLS Certificate Authority (CA) is not deployed. All certificates are issued by the root CAs.
- The sample network deploys a Fabric network with Docker Compose. Because the
nodes are isolated within a Docker Compose network, the test network is not configured to connect to other running Fabric nodes.

To learn how to use Fabric in production, see [Deploying a production network](deployment_guide_overview.html).

**Note:** These instructions have been verified to work against the
latest stable Fabric Docker images and the pre-compiled setup utilities within the
supplied tar file. If you run these commands with images or tools from the
current main branch, it is possible that you will encounter errors.

## Before you begin

Before you can run the test network, you need to install Fabric Samples in your
environment. Follow the instructions on [getting_started](getting_started.html)
to install the required software.

**Note:** The test network has been successfully verified with Docker Desktop version 2.5.0.1 and is the recommended version at this time. Higher versions may not work.

**Note:** The test network has been successfully verified with Docker Desktop version 2.5.0.1 and is the recommended version at this time. Higher versions may not work.

## Bring up the test network

You can find the scripts to bring up the network in the `test-network` directory
of the ``fabric-samples`` repository. Navigate to the test network directory by
using the following command:
```
cd fabric-samples/test-network
```

In this directory, you can find an annotated script, ``network.sh``, that stands
up a Fabric network using the Docker images on your local machine. You can run
``./network.sh -h`` to print the script help text:

```
Usage:
  network.sh <Mode> [Flags]
    Modes:
      up - Bring up Fabric orderer and peer nodes. No channel is created
      up createChannel - Bring up fabric network with one channel
      createChannel - Create and join a channel after the network is created
      deployCC - Deploy a chaincode to a channel (defaults to asset-transfer-basic)
      down - Bring down the network

    Flags:
    Used with network.sh up, network.sh createChannel:
    -ca <use CAs> -  Use Certificate Authorities to generate network crypto material
    -c <channel name> - Name of channel to create (defaults to "mychannel")
    -s <dbtype> - Peer state database to deploy: goleveldb (default) or couchdb
    -r <max retry> - CLI times out after certain number of attempts (defaults to 5)
    -d <delay> - CLI delays for a certain number of seconds (defaults to 3)
    -i <imagetag> - Docker image tag of Fabric to deploy (defaults to "latest")
    -cai <ca_imagetag> - Docker image tag of Fabric CA to deploy (defaults to "latest")
    -verbose - Verbose mode

    Used with network.sh deployCC
    -c <channel name> - Name of channel to deploy chaincode to
    -ccn <name> - Chaincode name.
    -ccl <language> - Programming language of the chaincode to deploy: go (default), java, javascript, typescript
    -ccv <version>  - Chaincode version. 1.0 (default), v2, version3.x, etc
    -ccs <sequence>  - Chaincode definition sequence. Must be an integer, 1 (default), 2, 3, etc
    -ccp <path>  - File path to the chaincode.
    -ccep <policy>  - (Optional) Chaincode endorsement policy using signature policy syntax. The default policy requires an endorsement from Org1 and Org2
    -cccg <collection-config>  - (Optional) File path to private data collections configuration file
    -cci <fcn name>  - (Optional) Name of chaincode initialization function. When a function is provided, the execution of init will be requested and the function will be invoked.

    -h - Print this message

 Possible Mode and flag combinations
   up -ca -r -d -s -i -cai -verbose
   up createChannel -ca -c -r -d -s -i -cai -verbose
   createChannel -c -r -d -verbose
   deployCC -ccn -ccl -ccv -ccs -ccp -cci -r -d -verbose

 Examples:
   network.sh up createChannel -ca -c mychannel -s couchdb -i 2.0.0
   network.sh createChannel -c channelName
   network.sh deployCC -ccn basic -ccp ../asset-transfer-basic/chaincode-javascript/ -ccl javascript
   network.sh deployCC -ccn mychaincode -ccp ./user/mychaincode -ccv 1 -ccl javascript
```

From inside the `test-network` directory, run the following command to remove
any containers or artifacts from any previous runs:
```
./network.sh down
```

You can then bring up the network by issuing the following command. You will
experience problems if you try to run the script from another directory:
```
./network.sh up
```

This command creates a Fabric network that consists of two peer nodes, one
ordering node. No channel is created when you run `./network.sh up`, though we
will get there in a [future step](#creating-a-channel). If the command completes
successfully, you will see the logs of the nodes being created:
```
Creating network "fabric_test" with the default driver
Creating volume "net_orderer.example.com" with default driver
Creating volume "net_peer0.org1.example.com" with default driver
Creating volume "net_peer0.org2.example.com" with default driver
Creating peer0.org2.example.com ... done
Creating orderer.example.com    ... done
Creating peer0.org1.example.com ... done
Creating cli                    ... done
CONTAINER ID   IMAGE                               COMMAND             CREATED         STATUS                  PORTS                                            NAMES
1667543b5634   hyperledger/fabric-tools:latest     "/bin/bash"         1 second ago    Up Less than a second                                                    cli
b6b117c81c7f   hyperledger/fabric-peer:latest      "peer node start"   2 seconds ago   Up 1 second             0.0.0.0:7051->7051/tcp                           peer0.org1.example.com
703ead770e05   hyperledger/fabric-orderer:latest   "orderer"           2 seconds ago   Up Less than a second   0.0.0.0:7050->7050/tcp, 0.0.0.0:7053->7053/tcp   orderer.example.com
718d43f5f312   hyperledger/fabric-peer:latest      "peer node start"   2 seconds ago   Up 1 second             7051/tcp, 0.0.0.0:9051->9051/tcp                 peer0.org2.example.com
```

If you don't get this result, jump down to [Troubleshooting](#troubleshooting)
for help on what might have gone wrong. By default, the network uses the
cryptogen tool to bring up the network. However, you can also
[bring up the network with Certificate Authorities](#bring-up-the-network-with-certificate-authorities).

### The components of the test network

After your test network is deployed, you can take some time to examine its
components. Run the following command to list all of Docker containers that
are running on your machine. You should see the three nodes that were created by
the `network.sh` script:
```
docker ps -a
```

Each node and user that interacts with a Fabric network needs to belong to an
organization in order to participate in the network. The test
network includes two peer organizations, Org1 and Org2. It also includes a single
orderer organization that maintains the ordering service of the network.

[Peers](peers/peers.html) are the fundamental components of any Fabric network.
Peers store the blockchain ledger and validate transactions before they are
committed to the ledger. Peers run the smart contracts that contain the business
logic that is used to manage the assets on the blockchain ledger.

Every peer in the network needs to belong to an organization. In the
test network, each organization operates one peer each, `peer0.org1.example.com`
and `peer0.org2.example.com`.

Every Fabric network also includes an [ordering service](orderer/ordering_service.html).
While peers validate transactions and add blocks of transactions to the
blockchain ledger, they do not decide on the order of transactions or include
them into new blocks. On a distributed network, peers may be running far away
from each other and not have a common view of when a transaction was created.
Coming to consensus on the order of transactions is a costly process that would
create overhead for the peers.

An ordering service allows peers to focus on validating transactions and
committing them to the ledger. After ordering nodes receive endorsed transactions
from clients, they come to consensus on the order of transactions and then add
them to blocks. The blocks are then distributed to peer nodes, which add the
blocks to the blockchain ledger.

The sample network uses a single node Raft ordering service that is operated by
the orderer organization. You can see the ordering node running on your machine
as `orderer.example.com`. While the test network only uses a single node ordering
service, a production network would have multiple ordering nodes, operated by one or
multiple orderer organizations. The different ordering nodes would use the Raft
consensus algorithm to come to agreement on the order of transactions across
the network.

## Creating a channel

Now that we have peer and orderer nodes running on our machine, we can use the
script to create a Fabric channel for transactions between Org1 and Org2.
Channels are a private layer of communication between specific network members.
Channels can be used only by organizations that are invited to the channel, and
are invisible to other members of the network. Each channel has a separate
blockchain ledger. Organizations that have been invited "join" their peers to
the channel to store the channel ledger and validate the transactions on the
channel.

You can use the `network.sh` script to create a channel between Org1 and Org2
and join their peers to the channel. Run the following command to create a
channel with the default name of `mychannel`:
```
./network.sh createChannel
```
If the command was successful, you can see the following message printed in your
logs:
```
Channel 'mychannel' joined
```

You can also use the channel flag to create a channel with custom name. As an
example, the following command would create a channel named `channel1`:
```
./network.sh createChannel -c channel1
```

The channel flag also allows you to create multiple channels by specifying
different channel names. After you create `mychannel` or `channel1`, you can use
the command below to create a second channel named `channel2`:
```
./network.sh createChannel -c channel2
```

**NOTE:** Make sure the name of the channel applies the following restrictions:

  - contains only lower case ASCII alphanumerics, dots '.', and dashes '-'
  - is shorter than 250 characters
  - starts with a letter

If you want to bring up the network and create a channel in a single step, you
can use the `up` and `createChannel` modes together:
```
./network.sh up createChannel
```

## Starting a chaincode on the channel

After you have created a channel, you can start using [smart contracts](smartcontract/smartcontract.html) to
interact with the channel ledger. Smart contracts contain the business logic
that governs assets on the blockchain ledger. Applications run by members of the
network can invoke smart contracts to create assets on the ledger, as well as
change and transfer those assets. Applications also query smart contracts to
read data on the ledger.

To ensure that transactions are valid, transactions created using smart contracts
typically need to be signed by multiple organizations to be committed to the
channel ledger. Multiple signatures are integral to the trust model of Fabric.
Requiring multiple endorsements for a transaction prevents one organization on
a channel from tampering with the ledger on their peer or using business logic
that was not agreed to. To sign a transaction, each organization needs to invoke
and execute the smart contract on their peer, which then signs the output of the
transaction. If the output is consistent and has been signed by enough
organizations, the transaction can be committed to the ledger. The policy that
specifies the set organizations on the channel that need to execute the smart
contract is referred to as the endorsement policy, which is set for each
chaincode as part of the chaincode definition.

In Fabric, smart contracts are deployed on the network in packages referred to
as chaincode. A Chaincode is installed on the peers of an organization and then
deployed to a channel, where it can then be used to endorse transactions and
interact with the blockchain ledger. Before a chaincode can be deployed to a
channel, the members of the channel need to agree on a chaincode definition that
establishes chaincode governance. When the required number of organizations
agree, the chaincode definition can be committed to the channel, and the
chaincode is ready to be used.

After you have used the `network.sh` to create a channel, you can start a
chaincode on the channel using the following command:
```
./network.sh deployCC -ccn basic -ccp ../asset-transfer-basic/chaincode-go -ccl go
```
The `deployCC` subcommand will install the **asset-transfer (basic)** chaincode on
``peer0.org1.example.com`` and ``peer0.org2.example.com`` and then deploy
the chaincode on the channel specified using the channel flag (or `mychannel`
if no channel is specified).  If you are deploying a chaincode for the first
time, the script will install the chaincode dependencies. You can use the
language flag, `-l`, to install the Go, typescript or javascript versions of the chaincode.
You can find the asset-transfer (basic) chaincode in the `asset-transfer-basic` folder of the `fabric-samples`
directory. This folder contains sample chaincode that are provided as examples and
used by tutorials to highlight Fabric features.

## Interacting with the network

After you bring up the test network, you can use the `peer` CLI to interact
with your network. The `peer` CLI allows you to invoke deployed smart contracts,
update channels, or install and deploy new smart contracts from the CLI.

Make sure that you are operating from the `test-network` directory. If you
followed the instructions to [install the Samples, Binaries and Docker Images](install.html),
You can find the `peer` binaries in the `bin` folder of the `fabric-samples`
repository. Use the following command to add those binaries to your CLI Path:
```
export PATH=${PWD}/../bin:$PATH
```
You also need to set the `FABRIC_CFG_PATH` to point to the `core.yaml` file in
the `fabric-samples` repository:
```
export FABRIC_CFG_PATH=$PWD/../config/
```
You can now set the environment variables that allow you to operate the `peer`
 CLI as Org1:
```
# Environment variables for Org1

export CORE_PEER_TLS_ENABLED=true
export CORE_PEER_LOCALMSPID="Org1MSP"
export CORE_PEER_TLS_ROOTCERT_FILE=${PWD}/organizations/peerOrganizations/org1.example.com/peers/peer0.org1.example.com/tls/ca.crt
export CORE_PEER_MSPCONFIGPATH=${PWD}/organizations/peerOrganizations/org1.example.com/users/Admin@org1.example.com/msp
export CORE_PEER_ADDRESS=localhost:7051
```

The `CORE_PEER_TLS_ROOTCERT_FILE` and `CORE_PEER_MSPCONFIGPATH` environment
variables point to the Org1 crypto material in the `organizations` folder.

<<<<<<< HEAD
If you used `./network.sh deployCC -ccl go` to install and start the asset-transfer (basic) chaincode, you can invoke the `InitLedger` function of the (Go) chaincode to put an initial list of assets on the ledger (if using typescript or javascript `./network.sh deployCC -ccl javascript` for example, you will invoke the `InitLedger` function of the respective chaincodes).
=======
If you used `./network.sh deployCC -ccl go` to install and start the asset-transfer (basic) chaincode, you can invoke the `InitLedger` function of the (Go) chaincode to put an initial list of assets on the ledger (if using TypeScript or JavaScript `./network.sh deployCC -ccl javascript` for example, you will invoke the `InitLedger` function of the respective chaincodes).
>>>>>>> 0396bf92

Run the following command to initialize the ledger with assets. (Note the CLI does not access the Fabric Gateway peer, so each endorsing peer must be specified.)
```
peer chaincode invoke -o localhost:7050 --ordererTLSHostnameOverride orderer.example.com --tls --cafile "${PWD}/organizations/ordererOrganizations/example.com/orderers/orderer.example.com/msp/tlscacerts/tlsca.example.com-cert.pem" -C mychannel -n basic --peerAddresses localhost:7051 --tlsRootCertFiles "${PWD}/organizations/peerOrganizations/org1.example.com/peers/peer0.org1.example.com/tls/ca.crt" --peerAddresses localhost:9051 --tlsRootCertFiles "${PWD}/organizations/peerOrganizations/org2.example.com/peers/peer0.org2.example.com/tls/ca.crt" -c '{"function":"InitLedger","Args":[]}'
```
If successful, you should see output similar to the following example:
```
-> INFO 001 Chaincode invoke successful. result: status:200
```
You can now query the ledger from your CLI. Run the following command to get the list of assets that were added to your channel ledger:
```
peer chaincode query -C mychannel -n basic -c '{"Args":["GetAllAssets"]}'
```
If successful, you should see the following output:
```
[
  {"ID": "asset1", "color": "blue", "size": 5, "owner": "Tomoko", "appraisedValue": 300},
  {"ID": "asset2", "color": "red", "size": 5, "owner": "Brad", "appraisedValue": 400},
  {"ID": "asset3", "color": "green", "size": 10, "owner": "Jin Soo", "appraisedValue": 500},
  {"ID": "asset4", "color": "yellow", "size": 10, "owner": "Max", "appraisedValue": 600},
  {"ID": "asset5", "color": "black", "size": 15, "owner": "Adriana", "appraisedValue": 700},
  {"ID": "asset6", "color": "white", "size": 15, "owner": "Michel", "appraisedValue": 800}
]
```
Chaincodes are invoked when a network member wants to transfer or change an asset on the ledger. Use the following command to change the owner of an asset on the ledger by invoking the asset-transfer (basic) chaincode:
```
peer chaincode invoke -o localhost:7050 --ordererTLSHostnameOverride orderer.example.com --tls --cafile "${PWD}/organizations/ordererOrganizations/example.com/orderers/orderer.example.com/msp/tlscacerts/tlsca.example.com-cert.pem" -C mychannel -n basic --peerAddresses localhost:7051 --tlsRootCertFiles "${PWD}/organizations/peerOrganizations/org1.example.com/peers/peer0.org1.example.com/tls/ca.crt" --peerAddresses localhost:9051 --tlsRootCertFiles "${PWD}/organizations/peerOrganizations/org2.example.com/peers/peer0.org2.example.com/tls/ca.crt" -c '{"function":"TransferAsset","Args":["asset6","Christopher"]}'
```

If the command is successful, you should see the following response:
```
2019-12-04 17:38:21.048 EST [chaincodeCmd] chaincodeInvokeOrQuery -> INFO 001 Chaincode invoke successful. result: status:200
```
Because the endorsement policy for the asset-transfer (basic) chaincode requires the transaction
to be signed by Org1 and Org2, the chaincode invoke command needs to target both
`peer0.org1.example.com` and `peer0.org2.example.com` using the `--peerAddresses`
flag. Because TLS is enabled for the network, the command also needs to reference
the TLS certificate for each peer using the `--tlsRootCertFiles` flag.

After we invoke the chaincode, we can use another query to see how the invoke
changed the assets on the blockchain ledger. Since we already queried the Org1
peer, we can take this opportunity to query the chaincode running on the Org2
peer. Set the following environment variables to operate as Org2:
```
# Environment variables for Org2

export CORE_PEER_TLS_ENABLED=true
export CORE_PEER_LOCALMSPID="Org2MSP"
export CORE_PEER_TLS_ROOTCERT_FILE=${PWD}/organizations/peerOrganizations/org2.example.com/peers/peer0.org2.example.com/tls/ca.crt
export CORE_PEER_MSPCONFIGPATH=${PWD}/organizations/peerOrganizations/org2.example.com/users/Admin@org2.example.com/msp
export CORE_PEER_ADDRESS=localhost:9051
```

You can now query the asset-transfer (basic) chaincode running on `peer0.org2.example.com`:
```
peer chaincode query -C mychannel -n basic -c '{"Args":["ReadAsset","asset6"]}'
```

The result will show that `"asset6"` was transferred to Christopher:
```
{"ID":"asset6","color":"white","size":15,"owner":"Christopher","appraisedValue":800}
```

## Bring down the network

When you are finished using the test network, you can bring down the network
with the following command:
```
./network.sh down
```

The command will stop and remove the node and chaincode containers, delete the
organization crypto material, and remove the chaincode images from your Docker
Registry. The command also removes the channel artifacts and docker volumes from
previous runs, allowing you to run `./network.sh up` again if you encountered
any problems.

## Next steps

Now that you have used the test network to deploy Hyperledger Fabric on your
local machine, you can use the tutorials to start developing your own solution:

- Learn how to deploy your own smart contracts to the test network using the
[Deploying a smart contract to a channel](deploy_chaincode.html) tutorial.
- Visit the [Running a Fabric Application](write_first_app.html) tutorial
to learn how to use the APIs provided by the Fabric SDKs to invoke smart
contracts from your client applications.

You can find the complete list of Fabric tutorials on the [tutorials](tutorials.html)
page.

## Bring up the network with Certificate Authorities

Hyperledger Fabric uses public key infrastructure (PKI) to verify the actions of
all network participants. Every node, network administrator, and user submitting
transactions needs to have a public certificate and private key to verify their
identity. These identities need to have a valid root of trust, establishing
that the certificates were issued by an organization that is a member of the
network. The `network.sh` script creates all of the cryptographic material
that is required to deploy and operate the network before it creates the peer
and ordering nodes.

By default, the script uses the cryptogen tool to create the certificates
and keys. The tool is provided for development and testing, and can quickly
create the required crypto material for Fabric organizations with a valid root
of trust. When you run `./network.sh up`, you can see the cryptogen tool creating
the certificates and keys for Org1, Org2, and the Orderer Org.

```
creating Org1, Org2, and ordering service organization with crypto from 'cryptogen'

/Usr/fabric-samples/test-network/../bin/cryptogen

##########################################################
##### Generate certificates using cryptogen tool #########
##########################################################

##########################################################
############ Create Org1 Identities ######################
##########################################################
+ cryptogen generate --config=./organizations/cryptogen/crypto-config-org1.yaml --output=organizations
org1.example.com
+ res=0
+ set +x
##########################################################
############ Create Org2 Identities ######################
##########################################################
+ cryptogen generate --config=./organizations/cryptogen/crypto-config-org2.yaml --output=organizations
org2.example.com
+ res=0
+ set +x
##########################################################
############ Create Orderer Org Identities ###############
##########################################################
+ cryptogen generate --config=./organizations/cryptogen/crypto-config-orderer.yaml --output=organizations
+ res=0
+ set +x
```

However, the test network script also provides the option to bring up the network using
Certificate Authorities (CAs). In a production network, each organization
operates a CA (or multiple intermediate CAs) that creates the identities that
belong to their organization. All of the identities created by a CA run by the
organization share the same root of trust. Although it takes more time than
using cryptogen, bringing up the test network using CAs provides an introduction
to how a network is deployed in production. Deploying CAs also allows you to enroll
client identities with the Fabric SDKs and create a certificate and private key
for your applications.

If you would like to bring up a network using Fabric CAs, first run the following
command to bring down any running networks:
```
./network.sh down
```

You can then bring up the network with the CA flag:
```
./network.sh up -ca
```

After you issue the command, you can see the script bringing up three CAs, one
for each organization in the network.
```
##########################################################
##### Generate certificates using Fabric CA's ############
##########################################################
Creating network "net_default" with the default driver
Creating ca_org2    ... done
Creating ca_org1    ... done
Creating ca_orderer ... done
```

It is worth taking time to examine the logs generated by the `./network.sh`
script after the CAs have been deployed. The test network uses the Fabric CA
client to register node and user identities with the CA of each organization. The
script then uses the enroll command to generate an MSP folder for each identity.
The MSP folder contains the certificate and private key for each identity, and
establishes the identity's role and membership in the organization that operated
the CA. You can use the following command to examine the MSP folder of the Org1
admin user:
```
tree organizations/peerOrganizations/org1.example.com/users/Admin@org1.example.com/
```
The command will reveal the MSP folder structure and configuration file:
```
organizations/peerOrganizations/org1.example.com/users/Admin@org1.example.com/
└── msp
    ├── IssuerPublicKey
    ├── IssuerRevocationPublicKey
    ├── cacerts
    │   └── localhost-7054-ca-org1.pem
    ├── config.yaml
    ├── keystore
    │   └── 58e81e6f1ee8930df46841bf88c22a08ae53c1332319854608539ee78ed2fd65_sk
    ├── signcerts
    │   └── cert.pem
    └── user
```
You can find the certificate of the admin user in the `signcerts` folder and the
private key in the `keystore` folder. To learn more about MSPs, see the [Membership Service Provider](membership/membership.html)
concept topic.

Both cryptogen and the Fabric CAs generate the cryptographic material for each organization
in the `organizations` folder. You can find the commands that are used to set up the
network in the `registerEnroll.sh` script in the `organizations/fabric-ca` directory.
To learn more about how you would use the Fabric CA to deploy a Fabric network,
visit the [Fabric CA operations guide](https://hyperledger-fabric-ca.readthedocs.io/en/latest/operations_guide.html).
You can learn more about how Fabric uses PKI by visiting the [identity](identity/identity.html)
and [membership](membership/membership.html) concept topics.

## What's happening behind the scenes?

If you are interested in learning more about the sample network, you can
investigate the files and scripts in the `test-network` directory. The steps
below provide a guided tour of what happens when you issue the command of
`./network.sh up`.

- `./network.sh` creates the certificates and keys for two peer organizations
  and the orderer organization. By default, the script uses the cryptogen tool
  using the configuration files located in the `organizations/cryptogen` folder.
  If you use the `-ca` flag to create Certificate Authorities, the script uses
  Fabric CA server configuration files and `registerEnroll.sh` script located in
  the `organizations/fabric-ca` folder. Both cryptogen and the Fabric CAs create
  the crypto material and MSP folders for all three organizations in the
  `organizations` folder.

- Once the organization crypto material has been generated, the `network.sh` can bring up the nodes of the network. The
  script uses the ``docker-compose-test-net.yaml`` file in the `docker` folder
  to create the peer and orderer nodes. The `docker` folder also contains the
  ``docker-compose-e2e.yaml`` file that brings up the nodes of the network
  alongside three Fabric CAs. This file is meant to be used to run end-to-end
  tests by the Fabric SDK. Refer to the [Node SDK](https://github.com/hyperledger/fabric-sdk-node)
  repo for details on running these tests.

- If you use the `createChannel` subcommand, `./network.sh` runs the
  `createChannel.sh` script in the `scripts` folder to create a channel
  using the supplied channel name. The script uses the `configtxgen` tool to create the channel genesis block
  based on the `TwoOrgsApplicationGenesis` channel profile in the `configtx/configtx.yaml` file. After creating the channel, the script uses the peer cli to join ``peer0.org1.example.com`` and ``peer0.org2.example.com`` to the channel, and make both of the peers anchor peers.

- If you issue the `deployCC` command, `./network.sh` runs the ``deployCC.sh``
  script to install the **asset-transfer (basic)** chaincode on both peers and then define then
  chaincode on the channel. Once the chaincode definition is committed to the
  channel, the peer cli initializes the chaincode using the `Init` and invokes
  the chaincode to put initial data on the ledger.

## Troubleshooting

If you have any problems with the tutorial, review the following:

-  You should always start your network fresh. You can use the following command
   to remove the artifacts, crypto material, containers, volumes, and chaincode
   images from previous runs:
   ```
   ./network.sh down
   ```
   You **will** see errors if you do not remove old containers, images, and
   volumes.

-  If you see Docker errors, first check your Docker version ([Prerequisites](prereqs.html)),
   and then try restarting your Docker process. Problems with Docker are
   oftentimes not immediately recognizable. For example, you may see errors
   that are the result of your node not being able to access the crypto material
   mounted within a container.

   If problems persist, you can remove your images and start from scratch:
   ```
   docker rm -f $(docker ps -aq)
   docker rmi -f $(docker images -q)
   ```
-  If you are running Docker Desktop on macOS and experience the following error during chaincode installation:
   ```
   Error: chaincode install failed with status: 500 - failed to invoke backing implementation of 'InstallChaincode': could not build chaincode: docker build failed: docker image inspection failed: Get "http://unix.sock/images/dev-peer0.org1.example.com-basic_1.0-4ec191e793b27e953ff2ede5a8bcc63152cecb1e4c3f301a26e22692c61967ad-42f57faac8360472e47cbbbf3940e81bba83439702d085878d148089a1b213ca/json": dial unix /host/var/run/docker.sock: connect: no such file or directory
   Chaincode installation on peer0.org1 has failed
   Deploying chaincode failed
   ```

   This problem is caused by a newer version of Docker Desktop for macOS. To resolve this issue, in the Docker Desktop preferences, uncheck the box `Use gRPC FUSE for file sharing` to use the legacy osxfs file sharing instead and click **Apply & Restart**.

-  If you see errors on your create, approve, commit, invoke or query commands,
   make sure you have properly updated the channel name and chaincode name.
   There are placeholder values in the supplied sample commands.

-  If you see the error below:
   ```
   Error: Error endorsing chaincode: rpc error: code = 2 desc = Error installing chaincode code mycc:1.0(chaincode /var/hyperledger/production/chaincodes/mycc.1.0 exits)
   ```

   You likely have chaincode images (e.g. ``dev-peer1.org2.example.com-asset-transfer-1.0`` or
   ``dev-peer0.org1.example.com-asset-transfer-1.0``) from prior runs. Remove them and try
   again.
   ```
   docker rmi -f $(docker images | grep dev-peer[0-9] | awk '{print $3}')
   ```

-  If you see the below error:

   ```
   [configtx/tool/localconfig] Load -> CRIT 002 Error reading configuration: Unsupported Config Type ""
   panic: Error reading configuration: Unsupported Config Type ""
   ```

   Then you did not set the ``FABRIC_CFG_PATH`` environment variable properly. The
   configtxgen tool needs this variable in order to locate the configtx.yaml. Go
   back and execute an ``export FABRIC_CFG_PATH=$PWD/configtx/configtx.yaml``,
   then recreate your channel artifacts.

-  If you see an error stating that you still have "active endpoints", then prune
   your Docker networks. This will wipe your previous networks and start you with a
   fresh environment:
   ```
   docker network prune
   ```

   You will see the following message:
   ```
   WARNING! This will remove all networks not used by at least one container.
   Are you sure you want to continue? [y/N]
   ```
   Select ``y``.

-  If you try to create a channel with the command `./network.sh createChannel`,
   and it fails with the following error:
   ```
   [comm.tls] ClientHandshake -> ERRO 003 Client TLS handshake failed after 1.908956ms with error: EOF remoteaddress=127.0.0.1:7051
   Error: error getting endorser client for channel: endorser client failed to connect to localhost:7051: failed to create new connection: context deadline exceeded
   After 5 attempts, peer0.org1 has failed to join channel 'mychannel'
   ```

   You need to uninstall Docker Desktop and reinstall the recommended version 2.5.0.1. Then, reclone the `fabric-samples`
   repository before reattempting the commands.

-  If you see an error similar to the following:
   ```
   /bin/bash: ./scripts/createChannel.sh: /bin/bash^M: bad interpreter: No such file or directory
   ```

   Ensure that the file in question (**createChannel.sh** in this example) is
   encoded in the Unix format. This was most likely caused by not setting
   ``core.autocrlf`` to ``false`` in your Git configuration (see
    [Windows](prereqs.html#windows)). There are several ways of fixing this. If you have
   access to the vim editor for instance, open the file:
   ```
   vim ./fabric-samples/test-network/scripts/createChannel.sh
   ```

   Then change its format by executing the following vim command:
   ```
   :set ff=unix
   ```

If you continue to see errors, share your logs on the **fabric-questions**
channel on [Hyperledger Rocket Chat](https://chat.hyperledger.org/home) or on
[StackOverflow](https://stackoverflow.com/questions/tagged/hyperledger-fabric).

<!--- Licensed under Creative Commons Attribution 4.0 International License
https://creativecommons.org/licenses/by/4.0/ --><|MERGE_RESOLUTION|>--- conflicted
+++ resolved
@@ -300,11 +300,7 @@
 The `CORE_PEER_TLS_ROOTCERT_FILE` and `CORE_PEER_MSPCONFIGPATH` environment
 variables point to the Org1 crypto material in the `organizations` folder.
 
-<<<<<<< HEAD
-If you used `./network.sh deployCC -ccl go` to install and start the asset-transfer (basic) chaincode, you can invoke the `InitLedger` function of the (Go) chaincode to put an initial list of assets on the ledger (if using typescript or javascript `./network.sh deployCC -ccl javascript` for example, you will invoke the `InitLedger` function of the respective chaincodes).
-=======
 If you used `./network.sh deployCC -ccl go` to install and start the asset-transfer (basic) chaincode, you can invoke the `InitLedger` function of the (Go) chaincode to put an initial list of assets on the ledger (if using TypeScript or JavaScript `./network.sh deployCC -ccl javascript` for example, you will invoke the `InitLedger` function of the respective chaincodes).
->>>>>>> 0396bf92
 
 Run the following command to initialize the ledger with assets. (Note the CLI does not access the Fabric Gateway peer, so each endorsing peer must be specified.)
 ```
