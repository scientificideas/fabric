--- conflicted
+++ resolved
@@ -51,13 +51,6 @@
 
 To specify the components to download add one or more of the following arguments. Each argument can be shortened to its first letter.
 
-<<<<<<< HEAD
-To download a specific release, pass a version identifier for Fabric and Fabric CA Docker images. The command below demonstrates how to download the latest production releases - `Fabric v2.4.5` and `Fabric CA v1.5.3` 
-
-```shell
-curl -sSL https://bit.ly/2ysbOFE | bash -s -- <fabric_version> <fabric-ca_version>
-curl -sSL https://bit.ly/2ysbOFE | bash -s -- 2.4.5 1.5.3
-=======
 * `docker` to use Docker to download the Fabric Container Images
 * `podman` to use podman to download the Fabric Container Images
 * `binary` to download the Fabric binaries
@@ -68,16 +61,10 @@
 ```bash
 ./install-fabric.sh docker samples
 ./install-fabric.sh d s
->>>>>>> 5d1df8cc
 ```
 
 If no arguments are supplied, then the arguments `docker binary samples` are assumed.
 
-<<<<<<< HEAD
-### Other considerations
-
-* Setting GOPATH is not required when using Go modules in your projects, or when using the recommended directory. If you would like to use a different location for fabric-samples, you may set GOPATH to point to your specific Go workspace. For example on macOS:
-=======
 ## Choosing which version
 
 By default the latest version of the components are used; these can be altered by using the options `--fabric-version` and `-ca-version`.  `-f` and `-c` are the respective short forms.
@@ -87,7 +74,6 @@
 ```bash
 ./install-fabric.sh --fabric-version 2.2.1 binary
 ```
->>>>>>> 5d1df8cc
 
 You have completed installing Fabric samples, Docker images, and binaries to your system.
 
