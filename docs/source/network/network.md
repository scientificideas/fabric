# How Fabric networks are structured

This topic will describe, **at a conceptual level**, how Hyperledger Fabric allows organizations to collaborate in the formation of blockchain networks. If you're an architect, administrator or developer, you can use this topic to get a solid understanding of the major structure and process components in a Hyperledger Fabric blockchain network. This topic will use a manageable example that introduces all of the major components in a blockchain network.

After reading this topic and understanding the concept of policies, you will have a solid understanding of the decisions that organizations need to make to establish the policies that control a deployed Hyperledger Fabric network. You'll also understand how organizations manage network evolution using declarative policies -- a key feature of Hyperledger Fabric. In a nutshell, you'll understand the major technical components of Hyperledger Fabric and the decisions organizations need to make about them.

Note: in this topic, we'll refer to the structure of a network that does not have a "system channel", a channel run by the ordering service that ordering nodes are bootstrapped with. For a version of this topic that does use the system channel, check out [Blockchain network](https://hyperledger-fabric.readthedocs.io/en/release-2.2/network/network.html).

## What is a blockchain network?

A blockchain network is a technical infrastructure that provides ledger and smart contract (which are packaged as part of a "chaincode") services to applications. Primarily, smart contracts are used to generate transactions which are subsequently distributed to every peer node in the network where they are immutably recorded on their copy of the ledger. The users of applications might be end users using client applications or blockchain network administrators.

In most cases, multiple [organizations](../glossary.html#organization) come together to form a **channel** on which transactions are invoked on chaincodes and where permissions are determined by a set of [policies](../policies/policies.html) that are agreed to when the channel is originally configured. Moreover, policies can change over time subject to the agreement of the organizations.

**In this topic, we'll refer to both the "network" and the "channel". In Hyperledger Fabric, these terms are effectively synonymous, as they both refer collectively to the organizations, components, policies, and processes that govern the interactions between organizations within a defined structure.**

## The sample network

Before we start, let's show you what we're aiming at! Here's a diagram representing the **final state** of our sample network.

It might look complicated right now, but as we go through this topic, we will build up the network piece by piece, so that you see how the organizations R1, R2 and R0 contribute infrastructure to the network to help form it. This infrastructure implements the blockchain network, and it is governed by policies agreed by the organizations who form the network -- for example, who can add new organizations. You'll discover how applications consume the ledger and smart contract services provided by the blockchain network.

![network.1](./network.diagram.1.png)

Three organizations, R1, R2, and R0 have jointly decided that they will establish a network. This network has a configuration, CC1, which all of the organizations have agreed to and which lists the definition of the organizations as well as the policies which define the roles each organization will play on the channel.

On this channel, R1 and R2 will join peers, named P1 and P2, to the channel, C1, while R0 owns O, the ordering service of the channel. All of these nodes will contain a copy of the ledger (L1) of the channel, which is where transactions are recorded. Note that the copy of the ledger kept by the ordering service does not contain a [state database](../glossary.html#state-database). R1 and R2 will also interact with the channel through the applications A1 and A2, which they own. All three organizations have a Certificate Authority that has generated the necessary certificates for the nodes, admins, organizations definitions, and applications of its organization.

## Creating the network

The first step in creating a network or a channel is to agree to and then define its configuration:

![network.2](./network.diagram.2.png)

The channel configuration, CC1, has been agreed to by organizations R1, R2, and R0 and is contained in a block known as a "configuration block" that is, typically, created by the `configtxgen` tool from a `configtx.yaml` file. While it is possible for one organization to create this a channel unilaterally and then invite other organizations to it (we'll explore this in [Adding an organization to an existing channel](#adding-an-organization-to-an-existing-channel)), for now we'll assume that the organizations wish to collaborate on the channel from the beginning.

Once a configuration block exists, a channel can be said to **logically exist**, even though no components are physically joined to it. This configuration block contains a record of the organizations that can join components and interact on the channel, as well as the **policies** that define the structure for how decisions are made and specific outcomes are reached. While the peers and applications are critical actors in the network, their behavior in a channel is dictated more by the channel configuration policy than any other factor. For more information about the policies and how they are defined in a channel configuration, check out [Policies](../policies/policies.html).

The definitions of these organizations, and the identities of their admins, must be created by a Certificate Authority (CA) associated with each organization. In our example, the organizations R1, R2, and R0 have had their certifications and organization definition created by CA1, CA2, and CA0, respectively. For information about how to create a CA, check out [Planning for a CA](https://hyperledger-fabric-ca.readthedocs.io/en/latest/deployguide/ca-deploy-topology.html). After the CA has been created, check out [Registering and enrolling identities with a CA](https://hyperledger-fabric-ca.readthedocs.io/en/latest/deployguide/use_CA.html) for information about how to define an organization and create identities for admins and nodes.

For more information about using `configtxgen` to create a configuration block, check out [Using configtx.yaml to build a channel configuration](../create_channel/create_channel_config.html).

### Certificate Authorities

Certificate Authorities play a key role in the network because they dispense X.509 certificates that can be used to identify components as belonging to an organization. Certificates issued by CAs can also be used to sign transactions to indicate that an organization endorses the transaction result -- a precondition of it being accepted onto the ledger. Let's examine these two aspects of a CA in a little more detail.

Firstly, different components of the blockchain network use certificates to identify themselves to each other as being from a particular organization. That's why there is usually more than one CA supporting a blockchain network -- different organizations often use different CAs. We're going to use three CAs in our channel; one for each organization. Indeed, CAs are so important that Hyperledger Fabric provides you with a built-in one (called the *Fabric-CA*) to help you get going, though in practice, organizations will choose to use their own CA.

The mapping of certificates to member organizations is achieved via a structure called a [Membership Services Provider (MSP)](../membership/membership.html), which defines an organization by creating an MSP which is tied to a root CA certificate to identify that components and identities were created by the root CA. The channel configuration can then assign certain rights and permissions to the organization through a policy (which will give a particular organization, such as R1, the right to add new organizations to the channel). We don't show MSPs on these diagrams, as they would clutter them up, but because they define organizations, they are very important.

Secondly, we'll see later how certificates issued by CAs are at the heart of the [transaction](../glossary.html#transaction) generation and validation process. Specifically, X.509 certificates are used in client application [transaction proposals](../glossary.html#proposal) and smart contract [transaction responses](../glossary.html#response) to digitally sign [transactions](../glossary.html#transaction). Subsequently the network nodes who host copies of the ledger verify that transaction signatures are valid before accepting transactions onto the ledger.

## Join nodes to the channel

Peers are a fundamental element of the network because they host ledgers and chaincode (which contain smart contracts) and are therefore one of the physical points at which organizations that transact on a channel connect to the channel (the other being an application). A peer can belong to as many channels as an organizations deems appropriate (depending on factors like the processing limitations of the peer pod and data residency rules that exist in a particular country). For more information about peers, check out [Peers](../peers/peers.html).

The ordering service, on the other hand, gathers endorsed transactions from applications and orders them into transaction blocks, which are subsequently distributed to every peer node in the channel. At each of these committing peers, transactions are recorded and the local copy of the ledger updated appropriately. An ordering service is unique to a particular channel, with the nodes servicing that channel also known as a "consenter set". Even if a node (or group of nodes) services multiple channels, each channel's ordering service is considered to be a distinct instance of the ordering service. For more information about the ordering service, check out [The Ordering Service](../orderer/ordering_service.html).

**For information about how to create peer and ordering nodes, check out [Deploying a production network](../deployment_guide_overview.html).**

Because R1, R2, and R0 are listed in the channel configuration, they are allowed to join peers (in the case of R1 and R2) or ordering nodes (in the case of R0) to the channel.

![network.3](./network.diagram.3.png)

R1's peer, P1, and R2's peer, P2, along with R0's ordering service, O, join the channel through the process described in the [Create a channel](../create_channel/create_channel_participation.html) tutorial. Note that while only one ordering node, 1, is joined to this channel, in a production scenario, an ordering service should contain at least three nodes. For the purposes of this topic, however, it is more important to conceptualize the interactions of the ordering service and the other components of the network than it is to understand how the needs of high availability impact configuration decisions. The nodes belonging to each organization have x.509 certificates created for them by the Certificate Authority associated with that organization. P1's certificates are created by CA1, P2's certificates are created by CA2, and so on.

Every node in the channel stores a copy of the ledger of the channel, L1, which will be updated with each new block (note that the ordering service only contains the blockchain portion of a ledger and not the [state database](../glossary.html#state-database)). Because of this, we can think of L1 as being **physically hosted** on P1, but **logically hosted** on the channel C1. The best practice is for R1 and R2 to make their peers, P1 and P2, [anchor peers](../glossary.html#anchor-peer), as this will bootstrap communication on the network between R1 and R2.

After the ordering service has been joined to the channel, it is possible to propose and commit updates to the channel configuration, but little else. Next, you must install, approve, and commit a chaincode on a channel.

## Install, approve, and commit a chaincode

Chaincodes are installed on peers, and then defined and committed on a channel:

![network.4](./network.diagram.4.png)

In Fabric, the business logic that defines how peer organizations interact with the ledger (for example, a transaction that changes the ownership of an asset), is contained in a smart contract. The structure that contains the smart contract, called chaincode, is installed on the relevant peers, approved by the relevant peer organizations, and committed on the channel. In this way, you can consider a chaincode to be **physically hosted** on a peer but **logically hosted** on a channel. In our example, the chaincode, S5, is installed on every peer, even though organizations are not required to install every chaincode. Note that the ordering service does not have the chaincode installed on it, as ordering nodes do not typically propose transactions. The process of installing, approving, and committing a chaincode is known as the "lifecycle" of the chaincode. For more information, check out [Fabric chaincode lifecycle](../chaincode_lifecycle.html).

The most important piece of information supplied within the chaincode definition is the [endorsement policy](../glossary.html#endorsement-policy). It describes which organizations must endorse transactions before they will be accepted by other organizations onto their copy of the ledger. An endorsement policy can be set to any combination of members in a channel, depending on the use case. If an endorsement policy is not set, it is inherited from the default endorsement policy specified in the channel configuration.

Note that while some chaincodes include the ability to create [private data transactions](../private_data_tutorial.html) between members on a channel, private data is outside the scope of this topic.

While it's now technically possible to drive transactions using the peer CLI, the best practice is to create an application and use it to invoke transactions on your chaincode.

## Using an application on the channel

After a smart contract has been committed, client applications can be used to invoke transactions on a chaincode, via the Fabric Gateway service (the gateway). This completes the structure we showed in the first image:

![network.1](./network.diagram.1.png)

Just like peers and orderers, a client application has an identity that associates it with an organization. In our example, client application A1 is associated with organization R1 and is connected to C1.

Starting in Fabric v2.4, the client application (developed using a Gateway SDK v1.x) makes a gRPC connection to the gateway service, which then handles the transaction proposal and endorsement process on behalf of the application. The transaction proposal serves as input to the chaincode, which uses it to generate a transaction response.
<<<<<<< HEAD

We can see that our peer organizations, R1 and R2, are fully participating in the channel. Their applications can access the ledger L1 via smart contract S5 to generate transactions that will be endorsed by the organizations specified in the endorsement policy and written to the ledger.

Note: Fabric v2.3 SDKs embed the logic of the v2.4 Fabric Gateway service in the client application --- refer to the [v2.3 Applications and Peers](https://hyperledger-fabric.readthedocs.io/en/release-2.3/peers/peers.html#applications-and-peers) topic for details.
=======
>>>>>>> 5d1df8cc

We can see that our peer organizations, R1 and R2, are fully participating in the channel. Their applications can access the ledger L1 via smart contract S5 to generate transactions that will be endorsed by the organizations specified in the endorsement policy and written to the ledger.

Note: Fabric v2.3 SDKs embed the logic of the v2.4 Fabric Gateway service in the client application --- refer to the [v2.3 Applications and Peers](https://hyperledger-fabric.readthedocs.io/en/release-2.3/peers/peers.html#applications-and-peers) topic for details.

For more information about how to develop an application, check out [Developing applications](../developapps/developing_applications.html).

## Joining components to multiple channels

Now that we have showed the process for how a channel is created, as well as the nature of the high level interactions between organizations, nodes, policies, chaincodes, and applications, let's expand our view by adding a new organization and a new channel to our scenario. To show how Fabric components can be joined to multiple channels, we'll join R2 and its peer, P2, to the new channel, while R1 and P1 will not be joined.

### Creating the new channel configuration

As we've seen, the first step in creating a channel is to create its configuration. This channel will include not just R2 and R0, but a new organization, R3, which has had its identities and certificates created for it by CA3. R1 will have no rights over this channel and will not be able to join components to it. In fact, it has no way to know it even exists!

![network.5](./network.diagram.5.png)

As before, now that the channel configuration, CC2, has been created, the channel can be said to **logically** exist, even though no components are joined to it.

So let's join some components to it!

### Join components to the new channel

Just as we did with C1, let's join our components to C2. Because we already showed how all channels have a ledger and how chaincodes are installed on peers and committed to a channel (in this case, the chaincode is called S6), we'll skip those steps for now to show the end state of C2. Note that this channel has its own ledger, L2, which is completely separate from the ledger of C1. That's because even though R2 (and its peer, P2) are joined to both channels, the two channels are entirely separate administrative domains.

![network.6](./network.diagram.6.png)

Note that while both C1 and C2 both have the same orderer organization joined to it, R0, different ordering nodes are servicing each channel. This is not a mandatory configuration because even if the same ordering nodes are joined to multiple channels, each channel has a separate instance of the ordering service, and is more common in channels in which multiple orderer organizations come together to contribute nodes to an ordering service. Note that only the ordering node joined to a particular channel has the ledger of that channel.

While it would also be possible for R2 to deploy a new peer to join to channel C2, in this case they have chosen to deploy the P2 to C2. Note that P2 has both the ledger of C1 (called L1) and the ledger of C2 (called L2) on its file system. Similarly, R2 has chosen to modify its application, A2, to be able to be used with C2, while R3's application, A3, is being used with C2.

Logically, this is all very similar to the creation of C1. Two peer organizations come together with an ordering organization to create a channel and join components and a chaincode to it.

Think about this configuration from the standpoint of R2, which is joined to both channels. From their perspective, they might think about both C1 and C2, as well as the components they have joined to both, as the "network", even though both channels are distinct from each other. In this sense, a "network" can also be seen as existing within the perspective of a particular organization as "all of the channels I am a member of and all of the components I own".

Now that we have shown how organizations and their components can be joined to multiple channels, let's talk about how an organization and its components are added to an existing channel.

## Adding an organization to an existing channel

As channels mature, it is natural that its configuration will also mature, reflecting changes in the world that must be reflected in the channel. One of the more common ways a channel will be modified is to add new organizations to it. While it also possible to add more orderer organizations (who may or may not contribute their own nodes), in this example we'll describe the process of how a peer organization, R3, is added to the channel configuration CC1 of channel C1.

**Note that rights and permissions are defined at a channel level. Just because an organization is an administrator of one channel does not mean it will be an administrator of a different channel. Each channel is a distinct administrative zone and fully customizable to the use case it's serving.**

![network.7](./network.diagram.7.png)

Although the update to the diagram looks like one simple step, adding a new organization to a channel is, at a high level, a three step process:

1. Decide on the new organization's permissions and role. The full scope of these rights must be agreed to before R3 is added to C1 and is beyond the scope of this topic, but comprise the same kinds of questions that must be answered when creating a channel in the first place. What kind of permissions and rights will R3 have on C1? Will it be an admin on the channel? Will its access to any channel resources be restricted (for example, R3 might only be able to write to C1, which means it can propose changes but not sign them)? What chaincodes will R3 install on its peers?
2. Update the channel, including the relevant chaincodes, to reflect these decisions.
3. The organization joins its peer nodes (and potentially ordering nodes) to the channel and begins participating.

In this topic, we'll assume that R3 will join C1 with the same rights and status enjoyed by R1 and R2. Similarly, R3 will also be joined as an endorser of the S5 chaincode, which means that R1 or R2 must redefine S5 (specifically, the endorsement policy section of the chaincode definition) and approve it on the channel.

Updating the channel configuration creates a new configuration block, CC1.1, which will serve as the channel configuration until it is updated again. Note that even though the configuration has changed, the channel still exists and P1 and P2 are still joined to it. There is no need to re-add organizations or peers to the channel.

For more information about the process of adding an organization to a channel, check out [Adding an org to a channel](../channel_update_tutorial.html).

For more information about policies (which define the roles organizations have on a channel), check out [Policies](../policies/policies.html).

For more information about upgrading a chaincode, check out [Upgrade a chaincode](../chaincode_lifecycle.html#upgrade-a-chaincode).

### Adding existing components to the newly joined channel

Now that R3 is able to fully participate in channel C1, it can add its components to the channel. Rather than do this one component at a time, let's show how its peer, its local copy of a ledger, a smart contract and a client application can be joined all at once!

![network.8](./network.diagram.8.png)

In this example, R3 adds P3, which was previously joined to C2, to C1. When it does this, P3 pulls C1's ledger, L1. As we mentioned in the previous section, R3 has been added to C1 with equivalent rights as R1 and R2. Similarly, because the chaincode S5 was redefined and reapproved on the channel to include R3, R3 can now install S5 and begin transacting. Just as R2 modified its application A2 to be able to be used with channel C2, A3 is also now able to invoke transactions on C1.

## Network recap

We've covered a lot of ground in this topic. We've gone from a simple configuration with two organizations transacting on a single channel to multiple organizations transacting on multiple channels as well as the process for joining an organization to a channel that already exists.

While this topic represents a relatively simple case, there are endless combinations of sophisticated topologies which are possible to achieve in Fabric, supporting an endless number of operational goals, and no theoretical limit to how big a network can get. The careful use of network and channel policies allow even large networks to be well-governed.<|MERGE_RESOLUTION|>--- conflicted
+++ resolved
@@ -91,13 +91,6 @@
 Just like peers and orderers, a client application has an identity that associates it with an organization. In our example, client application A1 is associated with organization R1 and is connected to C1.
 
 Starting in Fabric v2.4, the client application (developed using a Gateway SDK v1.x) makes a gRPC connection to the gateway service, which then handles the transaction proposal and endorsement process on behalf of the application. The transaction proposal serves as input to the chaincode, which uses it to generate a transaction response.
-<<<<<<< HEAD
-
-We can see that our peer organizations, R1 and R2, are fully participating in the channel. Their applications can access the ledger L1 via smart contract S5 to generate transactions that will be endorsed by the organizations specified in the endorsement policy and written to the ledger.
-
-Note: Fabric v2.3 SDKs embed the logic of the v2.4 Fabric Gateway service in the client application --- refer to the [v2.3 Applications and Peers](https://hyperledger-fabric.readthedocs.io/en/release-2.3/peers/peers.html#applications-and-peers) topic for details.
-=======
->>>>>>> 5d1df8cc
 
 We can see that our peer organizations, R1 and R2, are fully participating in the channel. Their applications can access the ledger L1 via smart contract S5 to generate transactions that will be endorsed by the organizations specified in the endorsement policy and written to the ledger.
 
