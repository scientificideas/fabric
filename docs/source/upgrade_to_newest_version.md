# Considerations for getting to v2.x

In this topic we'll cover recommendations for upgrading to the newest release from the previous release as well as from the most recent long term support (LTS) release.

## Upgrading from a prior v2.x release to a later v2.x release.

<<<<<<< HEAD
The v2.1 and v2.2 releases of Fabric are stabilization releases, featuring bug fixes and other forms of code hardening. As such there are no particular considerations needed for upgrade, and no new capability levels requiring particular image versions or channel configuration updates.

### Upgrading from 2.2 to 2.3

The v2.3 release of Fabric includes two main new features:

1. The ability to take snapshots of the ledgers on peers (and to bootstrap a new peer from a snapshot). For more information, check out [Taking ledger snapshots and using them to join channels](./peer_ledger_snapshot.html).
2. Channels can now be created without first creating a system channel. For more information, check out [Creating a channel without a system channel](./create_channel/create_channel_participation.html).

Neither of these features require channel updates to capability in order to function. However, you will need to upgrade to v2.3 to take advantage of both features and, in the case of the new channel creation process, need to migrate away from the system channel, which is covered in the [Creating a channel without a system channel](./create_channel/create_channel_participation.html) tutorial.
=======
While new features have been added in each v2.x release, there have been no capability updates since v2.0.0. Therefore there are no special considerations, simply follow the steps in [Upgrading your components](./upgrading_your_components.html).
>>>>>>> 0396bf92

## Upgrading from v1.4.x long term support release to a v2.x release

Before attempting to upgrade from v1.4.x to v2.x, make sure to consider the following before, during, and after your peer upgrades.

### Prior to upgrading peer nodes

#### Chaincode shim changes (Go chaincode only)

The v2.x `ccenv` image that is used to build Go chaincodes no longer automatically vendors the Go chaincode shim dependency like the v1.4 `ccenv` image did.
The recommended approach is to vendor the shim in your v1.4 Go chaincode before making upgrades to the peers and channels, since this approach works with both a v1.4.x and v2.x peer. If you are already using an existing tool such as ``govendor`` you may continue using it to vendor the chaincode shim. Best practice, however, would be to use Go modules to vendor the chaincode shim, as modules are now the de facto standard for dependency management in the Go ecosystem. Note that since Fabric v2.0, chaincode using Go modules without vendored dependencies is also supported. If you do this, you do not need to make any additional changes to your chaincode.

<<<<<<< HEAD
The new lifecycle defaults to using the endorsement policy configured in the channel config (e.g., a `MAJORITY` of orgs). Therefore this endorsement policy should be added to the channel configuration when enabling capabilities on the channel.

For information about how to edit the relevant channel configurations to enable the new lifecycle by adding an endorsement policy for each organization, check out [Enabling the new chaincode lifecycle](./enable_cc_lifecycle.html).

### Chaincode shim changes (Go chaincode only)

The v2.x `ccenv` image that is used to build Go chaincodes no longer automatically vendors the Go chaincode shim dependency like the v1.4 `ccenv` image did. 
The recommended approach is to vendor the shim in your v1.4 Go chaincode before making upgrades to the peers and channels, since this approach works with both a v1.4.x and v2.x peer. If you are already using an existing tool such as ``govendor`` you may continue using it to vendor the chaincode shim. Best practice, however, would be to use Go modules to vendor the chaincode shim, as modules are now the de facto standard for dependency management in the Go ecosystem. Note that since Fabric v2.0, chaincode using Go modules without vendored dependencies is also supported. If you do this, you do not need to make any additional changes to your chaincode.

If you did not vendor the shim in your v1.4 chaincode, the old v1.4 chaincode images will still technically work after upgrade, but you are in a risky state. If the chaincode image gets deleted from your environment for whatever reason, the next invoke on v2.x peer will try to rebuild the chaincode image and you'll get an error that the shim cannot be found.
=======
If you did not vendor the shim in your v1.4 chaincode, the old v1.4 chaincode images will still technically work after peer upgrade, but you are in a risky state. If the chaincode image gets deleted from your environment for whatever reason, the next invoke on v2.x peer will try to rebuild the chaincode image and you'll get an error that the shim cannot be found.
>>>>>>> 0396bf92

At this point, you have two options:

1. If the entire channel is ready to upgrade chaincode, you can upgrade the chaincode on all peers and on the channel (using either the old or new lifecycle depending on the `Application` capability level you have enabled). The best practice at this point would be to vendor the new Go chaincode shim using modules.

2. If the entire channel is not yet ready to upgrade the chaincode, you can use peer environment variables to specify the v1.4 chaincode environment `ccenv` be used to rebuild the chaincode images. This v1.4 `ccenv` should still work with a v2.x peer.

To eliminate these concerns, the recommendation is to make sure the chaincode shim is vendored and the chaincode is upgraded, prior to upgrading a peer to v2.x.

#### Chaincode logger (Go chaincode only)

Support for user chaincodes to utilize the chaincode shim's logger via `NewLogger()` has been removed. Chaincodes that used the shim's `NewLogger()` must now shift to their own preferred logging mechanism.

For more information, check out [Logging control](./logging-control.html#chaincode).

### While upgrading peer nodes

#### Peer databases upgrade

For information about how to upgrade peers, check out our documentation on [upgrading components](./upgrading_your_components.html). During the process for [upgrading your peers](./upgrading_your_components.html#upgrade-the-peers), you will need to perform one additional step to upgrade the peer databases. The databases of all peers (which include not just the state database but the history database and other internal databases for the peer) must be rebuilt using the v2.x data format as part of the upgrade to v2.x. To trigger the rebuild, the databases must be dropped before the peer is started. The instructions below utilize the `peer node upgrade-dbs` command to drop the local databases managed by the peer and prepare them for upgrade, so that they can be rebuilt the first time the v2.x peer starts. If you are using CouchDB as the state database, the peer has support to automatically drop this database as of v2.2. To leverage the support, you must configure the peer with CouchDB as the state database and start CouchDB before running the `upgrade-dbs` command. In v2.0 and v2.1, the peer does not automatically drop the CouchDB state database; therefore you must drop it yourself.

Follow the commands to upgrade a peer until the `docker run` command to launch the new peer container (you can skip the step where you set an `IMAGE_TAG`, since the `upgrade-dbs` command is for the v2.x release of Fabric only, but you will need to set the `PEER_CONTAINER` and `LEDGERS_BACKUP` environment variables). Instead of the `docker run` command to launch the peer, run this command instead to drop and prepare the local databases managed by the peer (substitute `2.1` for `2.0` in these commands if you are upgrading to that binary version from the 1.4.x LTS):

```
docker run --rm -v /opt/backup/$PEER_CONTAINER/:/var/hyperledger/production/ \
            -v /opt/msp/:/etc/hyperledger/fabric/msp/ \
            --env-file ./env<name of node>.list \
            --name $PEER_CONTAINER \
            hyperledger/fabric-peer:2.0 peer node upgrade-dbs
```

In v2.0 and v2.1, if you are using CouchDB as the state database, also drop the CouchDB database. This can be done by removing the CouchDB /data volume directory.

Then issue this command to start the peer using the `2.0` tag:

```
docker run -d -v /opt/backup/$PEER_CONTAINER/:/var/hyperledger/production/ \
            -v /opt/msp/:/etc/hyperledger/fabric/msp/ \
            --env-file ./env<name of node>.list \
            --name $PEER_CONTAINER \
            hyperledger/fabric-peer:2.0 peer node start
```

The peer will rebuild the databases using the v2.x data format the first time it starts. Because rebuilding the databases can be a lengthy process (several hours, depending on the size of your databases), monitor the peer logs to check the status of the rebuild. Every 1000th block you will see a message like `[lockbasedtxmgr] CommitLostBlock -> INFO 041 Recommitting block [1000] to state database` indicating the rebuild is ongoing.

If the database is not dropped as part of the upgrade process, the peer start will return an error message stating that its databases are in the old format and must be dropped using the `peer node upgrade-dbs` command above (or dropped manually if using CouchDB state database). The node will then need to be restarted again.

### After upgrading nodes

#### Chaincode lifecycle

The new chaincode lifecycle that debuted in v2.0 allows multiple organizations to agree on how a chaincode will be operated before it can be used on a channel. For more information about the new chaincode lifecycle, check out [Fabric chaincode lifecycle](./chaincode_lifecycle.html) concept topic.

It is a best practice to upgrade all of the peers on a channel before enabling the `Channel` and `Application` capabilities that enable the new chaincode lifecycle (the `Channel` capability is not strictly required, but it makes sense to update it at this time). Note that any peers that are not at v2.x will crash after enabling either capability, while any ordering nodes that are not at v2.x will crash after the `Channel` capability has been enabled. This crashing behavior is intentional, as the peer or orderer cannot safely participate in the channel if it does not support the required capabilities.

After the `Application` capability has been updated to `V2_0` on a channel, chaincodes that were deployed using the v1.x chaincode lifecycle will continue to run, and will continue to utilize the same chaincode endorsement policy as before.
However, the next time that you would like to update these chaincodes, you must utilize the v2.x lifecycle procedures to package, install, approve, and commit chaincodes on the channel. This will effectively shift the chaincode from the v1.x lifecycle framework to the v2.x lifecycle framework.
Additionally, any new chaincode deployements must also utilize the v2.x lifecycle procedures to package, install, approve, and commit chaincodes on the channel.
As a result, make sure to be prepared for the new lifecycle before updating the capability.

The new lifecycle defaults to using the endorsement policy configured in the channel config (e.g., a `MAJORITY` of orgs). Therefore this endorsement policy should be added to the channel configuration when enabling capabilities on the channel.

For information about how to edit the relevant channel configurations to enable the new lifecycle by adding an endorsement policy for each organization, check out [Enabling the new chaincode lifecycle](./enable_cc_lifecycle.html).

#### Capabilities

The 2.0 release featured three new capabilities.

* **Application** `V2_0`: enables the new chaincode lifecycle as described in [Fabric chaincode lifecycle](./chaincode_lifecycle.html) concept topic.

* **Channel** `V2_0`: this capability has no changes, but is used for consistency with the application and orderer capability levels.

* **Orderer** `V2_0`: controls `UseChannelCreationPolicyAsAdmins`, changing the way that channel creation transactions are validated. When combined with the `-baseProfile` option of configtxgen, values which were previously inherited from the orderer system channel may now be overridden.

As with any update of the capability levels, make sure to upgrade your peer binaries before updating the `Application` and `Channel` capabilities, and make sure to upgrade your orderer binaries before updating the `Orderer` and `Channel` capabilities.

For information about how to set new capabilities, check out [Updating the capability level of a channel](./updating_capabilities.html).

#### Define ordering node endpoint per org (recommend)

Starting with version v1.4.2, it was recommended to define orderer endpoints in all channels at the organization level by adding a new `OrdererEndpoints` stanza within the channel configuration of an organization, replacing the global `OrdererAddresses` section of channel configuration. If at least one organization has an ordering service endpoint defined at an organizational level, all orderers and peers will ignore the channel level endpoints when connecting to ordering nodes.

Utilizing organization level orderer endpoints is required when using service discovery with ordering nodes provided by multiple organizations. This allows clients to provide the correct organization TLS certificates.

If your channel configuration does not yet include `OrdererEndpoints` per org, you will need to perform a channel configuration update to add them to the config. First, create a JSON file that includes the new configuration stanza.

In this example, we will create a stanza for a single org called `OrdererOrg`. Note that if you have multiple ordering service organizations, they will all have to be updated to include endpoints. Let's call our JSON file `orglevelEndpoints.json`.

```
{
  "OrdererOrgEndpoint": {
      "Endpoints": {
          "mod_policy": "Admins",
          "value": {
              "addresses": [
                 "127.0.0.1:30000"
              ]
          }
      }
   }
}
```

Then, export the following environment variables:

* `CH_NAME`: the name of the channel being updated.
* `CORE_PEER_LOCALMSPID`: the MSP ID of the organization proposing the channel update. This will be the MSP of one of the orderer organizations.
* `CORE_PEER_MSPCONFIGPATH`: the absolute path to the MSP representing your organization.
* `TLS_ROOT_CA`: the absolute path to the root CA certificate of the organization proposing the channel update.
* `ORDERER_CONTAINER`: the name of an ordering node container. When targeting the ordering service, you can target any particular node in the ordering service. Your requests will be forwarded to the leader automatically.
* `ORGNAME`: The name of the organization you are currently updating. For example, `OrdererOrg`.

Once you have set the environment variables, navigate to [Step 1: Pull and translate the config](./config_update.html#step-1-pull-and-translate-the-config).

Then, add the lifecycle organization policy (as listed in `orglevelEndpoints.json`) to a file called `modified_config.json` using this command:

```
jq -s ".[0] * {\"channel_group\":{\"groups\":{\"Orderer\": {\"groups\": {\"$ORGNAME\": {\"values\": .[1].${ORGNAME}Endpoint}}}}}}" config.json ./orglevelEndpoints.json > modified_config.json
```

Then, follow the steps at [Step 3: Re-encode and submit the config](./config_update.html#step-3-re-encode-and-submit-the-config).

If every ordering service organization performs their own channel edit, they can edit the configuration without needing further signatures (by default, the only signature needed to edit parameters within an organization is an admin of that organization). If a different organization proposes the update, then the organization being edited will need to sign the channel update request.

<!--- Licensed under Creative Commons Attribution 4.0 International License
https://creativecommons.org/licenses/by/4.0/ --><|MERGE_RESOLUTION|>--- conflicted
+++ resolved
@@ -4,20 +4,7 @@
 
 ## Upgrading from a prior v2.x release to a later v2.x release.
 
-<<<<<<< HEAD
-The v2.1 and v2.2 releases of Fabric are stabilization releases, featuring bug fixes and other forms of code hardening. As such there are no particular considerations needed for upgrade, and no new capability levels requiring particular image versions or channel configuration updates.
-
-### Upgrading from 2.2 to 2.3
-
-The v2.3 release of Fabric includes two main new features:
-
-1. The ability to take snapshots of the ledgers on peers (and to bootstrap a new peer from a snapshot). For more information, check out [Taking ledger snapshots and using them to join channels](./peer_ledger_snapshot.html).
-2. Channels can now be created without first creating a system channel. For more information, check out [Creating a channel without a system channel](./create_channel/create_channel_participation.html).
-
-Neither of these features require channel updates to capability in order to function. However, you will need to upgrade to v2.3 to take advantage of both features and, in the case of the new channel creation process, need to migrate away from the system channel, which is covered in the [Creating a channel without a system channel](./create_channel/create_channel_participation.html) tutorial.
-=======
 While new features have been added in each v2.x release, there have been no capability updates since v2.0.0. Therefore there are no special considerations, simply follow the steps in [Upgrading your components](./upgrading_your_components.html).
->>>>>>> 0396bf92
 
 ## Upgrading from v1.4.x long term support release to a v2.x release
 
@@ -30,20 +17,7 @@
 The v2.x `ccenv` image that is used to build Go chaincodes no longer automatically vendors the Go chaincode shim dependency like the v1.4 `ccenv` image did.
 The recommended approach is to vendor the shim in your v1.4 Go chaincode before making upgrades to the peers and channels, since this approach works with both a v1.4.x and v2.x peer. If you are already using an existing tool such as ``govendor`` you may continue using it to vendor the chaincode shim. Best practice, however, would be to use Go modules to vendor the chaincode shim, as modules are now the de facto standard for dependency management in the Go ecosystem. Note that since Fabric v2.0, chaincode using Go modules without vendored dependencies is also supported. If you do this, you do not need to make any additional changes to your chaincode.
 
-<<<<<<< HEAD
-The new lifecycle defaults to using the endorsement policy configured in the channel config (e.g., a `MAJORITY` of orgs). Therefore this endorsement policy should be added to the channel configuration when enabling capabilities on the channel.
-
-For information about how to edit the relevant channel configurations to enable the new lifecycle by adding an endorsement policy for each organization, check out [Enabling the new chaincode lifecycle](./enable_cc_lifecycle.html).
-
-### Chaincode shim changes (Go chaincode only)
-
-The v2.x `ccenv` image that is used to build Go chaincodes no longer automatically vendors the Go chaincode shim dependency like the v1.4 `ccenv` image did. 
-The recommended approach is to vendor the shim in your v1.4 Go chaincode before making upgrades to the peers and channels, since this approach works with both a v1.4.x and v2.x peer. If you are already using an existing tool such as ``govendor`` you may continue using it to vendor the chaincode shim. Best practice, however, would be to use Go modules to vendor the chaincode shim, as modules are now the de facto standard for dependency management in the Go ecosystem. Note that since Fabric v2.0, chaincode using Go modules without vendored dependencies is also supported. If you do this, you do not need to make any additional changes to your chaincode.
-
-If you did not vendor the shim in your v1.4 chaincode, the old v1.4 chaincode images will still technically work after upgrade, but you are in a risky state. If the chaincode image gets deleted from your environment for whatever reason, the next invoke on v2.x peer will try to rebuild the chaincode image and you'll get an error that the shim cannot be found.
-=======
 If you did not vendor the shim in your v1.4 chaincode, the old v1.4 chaincode images will still technically work after peer upgrade, but you are in a risky state. If the chaincode image gets deleted from your environment for whatever reason, the next invoke on v2.x peer will try to rebuild the chaincode image and you'll get an error that the shim cannot be found.
->>>>>>> 0396bf92
 
 At this point, you have two options:
 
