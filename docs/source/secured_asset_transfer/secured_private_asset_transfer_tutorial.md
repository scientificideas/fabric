# Secured asset transfer in Fabric

This tutorial will demonstrate how an asset can be represented and traded between organizations in a Hyperledger Fabric blockchain channel, while keeping details of the asset and transaction private using private data.
Each on-chain asset is a non-fungible token (NFT) that represents a specific asset having certain immutable metadata properties (such as size and color) with a unique owner. When the owner wants to sell the asset, both parties need to agree to the same price before the asset is transferred. The private asset transfer smart contract enforces that only the owner of the asset can transfer the asset. In the course of this tutorial, you will learn how Fabric features such as state based endorsement, private data, and access control come together to provide secured transactions that are both private and verifiable.

This tutorial will deploy the [secured asset transfer sample](https://github.com/hyperledger/fabric-samples/tree/main/asset-transfer-secured-agreement/chaincode-go) to demonstrate how to transfer a private asset between two organizations without publicly sharing data. You should have completed the task
[Install Samples, Binaries, and Docker Images](../install.html#install-samples-binaries-and-docker-images).
<<<<<<< HEAD
=======

>>>>>>> 0396bf92

## Scenario requirements

The private asset transfer scenario is bound by the following requirements:

- An asset may be issued by the first owner's organization (in the real world issuance may be restricted to some authority that certifies an asset's properties).
- Ownership is managed at the organization level (the Fabric permissioning scheme would equally support ownership at an individual identity level within an organization).
- The asset identifier and owner is stored as public channel data for all channel members to see.
- The asset metadata properties however are private information known only to the asset owner (and prior owners).
- An interested buyer will want to verify an asset's private properties.
- An interested buyer will want to verify an asset's provenance, specifically the asset's origin and chain of custody. They will also want to verify that the asset has not changed since issuance, and that all prior transfers have been legitimate.
- To transfer an asset, a buyer and seller must first agree on the sales price.
- Only the current owner may transfer their asset to another organization.
- The actual private asset transfer must verify that the legitimate asset is being transferred, and verify that the price has been agreed to. Both buyer and seller must endorse the transfer.

## How privacy is maintained

The smart contract uses the following techniques to ensure that the asset properties remain private:

- The asset metadata properties are stored in the current owning organization's implicit private data collection on the organization's peers only. Each organization on a Fabric channel has a private data collection that their own organization can use. This collection is *implicit* because it does not need to be explicitly defined in the chaincode.
- Although a hash of the private properties is automatically stored on-chain for all channel members to see, a random salt is included in the private properties so that other channel members cannot guess the private data pre-image through a dictionary attack.
- Smart contract requests utilize the transient field for private data so that private data does not get included in the final on-chain transaction.
- Private data queries must originate from a client whose org id matches the peer's org id, which must be the same as the asset owner's org id.

## How the transfer is implemented

Before we start using the private asset transfer smart contract we will provide an overview of the transaction flow and how Fabric features are used to protect the asset created on the blockchain:

### Creating the asset

The private asset transfer smart contract is deployed with an endorsement policy that requires an endorsement from any channel member. This allows any organization to create an asset that they own without requiring an endorsement from other channel members. The creation of the asset is the only transaction that uses the chaincode level endorsement policy. Transactions that update or transfer existing assets will be governed by state based endorsement policies or the endorsement policies of private data collections. Note that in other scenarios, you may want an issuing authority to also endorse create transactions.

The smart contract uses the following Fabric features to ensure that the asset can only be updated or transferred by the organization that owns the asset:

- When the asset is created, the smart contract gets the MSP ID of the organization that submitted the request, and stores the MSP ID as the owner in the asset key/value in the public chaincode world state. Subsequent smart contract requests to update or transfer the asset will use access control logic to verify that the requesting client is from the same organization. Note that in other scenarios, the ownership could be based on a specific client identity within an organization, rather than an organization itself.
- Also when the asset is created, the smart contract sets a state based endorsement policy for the asset key. The state based policy specifies that a peer from the organization that owns the asset must endorse a subsequent request to update or transfer the asset. This prevents any other organization from updating or transferring the asset using a smart contract that has been maliciously altered on their own peers.

### Agreeing to the transfer

After a asset is created, channel members can use the smart contract to agree to transfer the asset:

- The owner of the asset can change the description in the public ownership record, for example to advertise that the asset is for sale. Smart contract access control enforces that this change needs to be submitted from a member of the asset owner organization. The state based endorsement policy enforces that this description change must be endorsed by a peer from the owner's organization.

The asset owner and the asset buyer agree to transfer the asset for a certain price:
- The price agreed to by the buyer and the seller is stored in each organization's implicit private data collection. The private data collection keeps the agreed price secret from other members of the channel. The endorsement policy of the private data collection ensures that the respective organization's peer endorsed the price agreement, and the smart contract access control logic ensures that the price agreement was submitted by a client of the associated organization.
- A hash of each price agreement is stored on the ledger. The two hashes will match only if the two organizations have agreed to the same price. This allows the organizations to verify that they have come to agreement on the transfer details before the transfer takes place. A random trade id is added to the price agreement, which serves as a *salt* to ensure that other channel members can not use the hash on the ledger to guess the price.

### Transferring the asset

After the two organizations have agreed to the same price, the asset owner can use the transfer function to transfer the asset to the buyer:

- Smart contract access control ensures that the transfer must be initiated by a member of the organization that owns the asset.
- The transfer function verifies that the asset's private immutable properties passed to the transfer function matches the on chain hash of the asset data in private collection, to ensure that the asset owner is *selling* the same asset that they own.
- The transfer function uses the hash of the price agreement on the ledger to ensure that both organizations have agreed to the same price.
- If the transfer conditions are met, the transfer function adds the asset to the implicit private data collection of the buyer, and deletes the asset from the collection of the seller. The transfer also updates the owner in the public ownership record.
- Because of the endorsement policies of the seller and buyer implicit data collections, and the state based endorsement policy of the public record (requiring the seller to endorse), the transfer needs to be endorsed by peers from both buyer and seller.
- The state based endorsement policy of the public asset record is updated so that only a peer of the new owner of the asset can update or sell their new asset.
- The price agreements are also deleted from both the seller and buyer implicit private data collection, and a sales receipt is created in each private data collection.

## Running the private asset transfer smart contract

You can use the Fabric test network to run the private asset transfer smart contract. The test network contains two peer organizations, Org1 and Org2, that operate one peer each. In this tutorial, we will deploy the smart contract to a channel of the test network joined by both organizations. We will first create an asset that is owned by Org1. After the two organizations agree on the price, we will transfer the asset from Org1 to Org2.

## Deploy the test network

We are going to use the Fabric test network to run the secured asset transfer smart contract. Open a command terminal and navigate to test network directory in your local clone of [fabric-samples](https://github.com/hyperledger/fabric-samples). We will operate from the `test-network` directory for the remainder of the tutorial.
```
cd fabric-samples/test-network
```

First, bring down any running instances of the test network:
```
./network.sh down
```

You can then deploy a new instance the network with the following command:
```
./network.sh up createChannel -c mychannel
```
The script will deploy the nodes of the network and create a single channel named `mychannel` with Org1 and Org2 as channel members. We will use this channel to deploy the smart contract and trade our asset.

## Deploy the smart contract

You can use the test network script to deploy the secured asset transfer smart contract to the channel. Run the following command to deploy the smart contract to `mychannel`:
```
<<<<<<< HEAD
./network.sh deployCC -ccn secured -ccp ../asset-transfer-secured-agreement/chaincode-go/ -ccl -go -ccep "OR('Org1MSP.peer','Org2MSP.peer')"
=======
./network.sh deployCC -ccn secured -ccp ../asset-transfer-secured-agreement/chaincode-go/ -ccl go -ccep "OR('Org1MSP.peer','Org2MSP.peer')"
>>>>>>> 0396bf92
```

Note that we are using the `-ccep` flag to deploy the smart contract with an endorsement policy of `"OR('Org1MSP.peer','Org2MSP.peer')"`. This allows either organization to create an asset without receiving an endorsement from the other organization.

### Set the environment variables to operate as Org1

In the course of running this sample, you need to interact with the network as both Org1 and Org2. To make the tutorial easier to use, we will use separate terminals for each organization. Open a new terminal and make sure that you are operating from the `test-network` directory. Set the following environment variables to operate the `peer` CLI as the Org1 admin:

```
export PATH=${PWD}/../bin:${PWD}:$PATH
export FABRIC_CFG_PATH=$PWD/../config/
export CORE_PEER_TLS_ENABLED=true
export CORE_PEER_LOCALMSPID="Org1MSP"
export CORE_PEER_MSPCONFIGPATH=${PWD}/organizations/peerOrganizations/org1.example.com/users/Admin@org1.example.com/msp
export CORE_PEER_TLS_ROOTCERT_FILE=${PWD}/organizations/peerOrganizations/org1.example.com/peers/peer0.org1.example.com/tls/ca.crt
export CORE_PEER_ADDRESS=localhost:7051
```

The environment variables also specify the endpoint information of the Org1 peer to submit requests.

### Set the environment variables to operate as Org2

Now that we have one terminal that we can operate as Org1, open a new terminal for Org2. Make sure that this terminal is also operating from the `test-network` directory. Set the following environment variables to operate as the Org2 admin:

```
export PATH=${PWD}/../bin:${PWD}:$PATH
export FABRIC_CFG_PATH=$PWD/../config/
export CORE_PEER_TLS_ENABLED=true
export CORE_PEER_LOCALMSPID="Org2MSP"
export CORE_PEER_MSPCONFIGPATH=${PWD}/organizations/peerOrganizations/org2.example.com/users/Admin@org2.example.com/msp
export CORE_PEER_TLS_ROOTCERT_FILE=${PWD}/organizations/peerOrganizations/org2.example.com/peers/peer0.org2.example.com/tls/ca.crt
export CORE_PEER_ADDRESS=localhost:9051
```

You will need switch between the two terminals as you go through the tutorial.

## Create an asset

Any channel member can use the smart contract to create an asset that is owned by their organization. The details of the asset will be stored in a private data collection, and can only accessed by the organization that owns the asset. A public record of the asset, its owner, and a public description is stored on the channel ledger. Any channel member can access the public ownership record to see who owns the asset, and can read the description to see if the asset is for sale.

### Operate from the Org1 terminal

Before we create the asset, we need to specify the details of what our asset will be. Issue the following command to create a JSON that will describe the asset. The `"salt"` parameter is a random string that would prevent another member of the channel from guessing the asset using the hash on the ledger. If there was no salt, a user could theoretically guess asset parameters until the hash of the of the guess and the hash on the ledger matched (this is known as a dictionary attack). This string is encoded in Base64 format so that it can be passed to the creation transaction as transient data.

```
export ASSET_PROPERTIES=$(echo -n "{\"object_type\":\"asset_properties\",\"asset_id\":\"asset1\",\"color\":\"blue\",\"size\":35,\"salt\":\"a94a8fe5ccb19ba61c4c0873d391e987982fbbd3\"}" | base64 | tr -d \\n)
```

We can now use the following command to create an asset that belongs to Org1. (Note the CLI does not access the Fabric Gateway peer, so each endorsing peer must be specified.)

```
peer chaincode invoke -o localhost:7050 --ordererTLSHostnameOverride orderer.example.com --tls --cafile "${PWD}/organizations/ordererOrganizations/example.com/orderers/orderer.example.com/msp/tlscacerts/tlsca.example.com-cert.pem" -C mychannel -n secured -c '{"function":"CreateAsset","Args":["asset1", "A new asset for Org1MSP"]}' --transient "{\"asset_properties\":\"$ASSET_PROPERTIES\"}"
```

We can query the Org1 implicit data collection to see the asset that was created:

```
peer chaincode query -o localhost:7050 --ordererTLSHostnameOverride orderer.example.com --tls --cafile "${PWD}/organizations/ordererOrganizations/example.com/orderers/orderer.example.com/msp/tlscacerts/tlsca.example.com-cert.pem" -C mychannel -n secured -c '{"function":"GetAssetPrivateProperties","Args":["asset1"]}'
```

When successful, the command will return the following result:

```
{"object_type":"asset_properties","asset_id":"asset1","color":"blue","size":35,"salt":"a94a8fe5ccb19ba61c4c0873d391e987982fbbd3"}
```

We can also query the ledger to see the public ownership record:

```
peer chaincode query -o localhost:7050 --ordererTLSHostnameOverride orderer.example.com --tls --cafile "${PWD}/organizations/ordererOrganizations/example.com/orderers/orderer.example.com/msp/tlscacerts/tlsca.example.com-cert.pem" -C mychannel -n secured -c '{"function":"ReadAsset","Args":["asset1"]}'

```
The command will return the record that the asset1 is owned by Org1:

```
{"object_type":"asset","asset_id":"asset1","owner_org":"Org1MSP","public_description":"A new asset for Org1MSP"}
```

Because the market for assets is hot, Org1 wants to flip this asset and put it up for sale. As the asset owner, Org1 can update the public description to advertise that the asset is for sale. Run the following command to change the asset description:

```
peer chaincode invoke -o localhost:7050 --ordererTLSHostnameOverride orderer.example.com --tls --cafile "${PWD}/organizations/ordererOrganizations/example.com/orderers/orderer.example.com/msp/tlscacerts/tlsca.example.com-cert.pem" -C mychannel -n secured -c '{"function":"ChangePublicDescription","Args":["asset1","This asset is for sale"]}'
```

Query the ledger again to see the updated description:

```
peer chaincode query -o localhost:7050 --ordererTLSHostnameOverride orderer.example.com --tls --cafile "${PWD}/organizations/ordererOrganizations/example.com/orderers/orderer.example.com/msp/tlscacerts/tlsca.example.com-cert.pem" -C mychannel -n secured -c '{"function":"ReadAsset","Args":["asset1"]}'
```

We can now see that the asset is for sale:

```
{"object_type":"asset","asset_id":"asset1","owner_org":"Org1MSP","public_description":"This asset is for sale"}
```

  ![Org1 creates a asset](./transfer_assets_1.png)  
*Figure 1: When Org1 creates an asset that they own, the asset details are stored in the Org1 implicit data collection on the Org1 peer. The public ownership record is stored in the channel world state, and is stored on both the Org1 and Org2 peers. A hash of the asset key and a hash the asset details are also visible in the channel world state and are stored on the peers of both organizations.*

### Operate from the Org2 terminal

If we operate from the Org2 terminal, we can use the smart contract query the public asset data:

```
peer chaincode query -o localhost:7050 --ordererTLSHostnameOverride orderer.example.com --tls --cafile "${PWD}/organizations/ordererOrganizations/example.com/orderers/orderer.example.com/msp/tlscacerts/tlsca.example.com-cert.pem" -C mychannel -n secured -c '{"function":"ReadAsset","Args":["asset1"]}'
```

From this query, Org2 learns that asset1 is for sale:

```
{"object_type":"asset","asset_id":"asset1","owner_org":"Org1MSP","public_description":"This asset is for sale"}
```

_In a real chaincode you may want to query for all assets for sale, by using a JSON query, or by creating a different sale key and using a key range query to find the assets currently for sale._
Any changes to the public description of the asset owned by Org1 needs to be endorsed by Org1. The endorsement policy is reinforced by an access control policy within the chaincode that any update needs to be submitted by the organization that owns the asset. Lets see what happens if Org2 tried to change the public description as a prank:

```
peer chaincode invoke -o localhost:7050 --ordererTLSHostnameOverride orderer.example.com --tls --cafile "${PWD}/organizations/ordererOrganizations/example.com/orderers/orderer.example.com/msp/tlscacerts/tlsca.example.com-cert.pem" -C mychannel -n secured -c '{"function":"ChangePublicDescription","Args":["asset1","the worst asset"]}'
```

The smart contract does not allow Org2 to access the public description of the asset.

```
Error: endorsement failure during invoke. response: status:500 message:"a client from Org2MSP cannot update the description of a asset owned by Org1MSP"
```

## Agree to sell the asset

To sell an asset, both the buyer and the seller must agree on an asset price. Each party stores the price that they agree to in their own private data collection. The private asset transfer smart contract enforces that both parties need to agree to the same price before the asset can be transferred.

## Agree to sell as Org1

Operate from the Org1 terminal. Org1 will agree to set the asset price as 110 dollars. The `trade_id` is used as salt to prevent a channel member that is not a buyer or a seller from guessing the price. This value needs to be passed out of band, through email or other communication, between the buyer and the seller. The buyer and the seller can also add salt to the asset key to prevent other members of the channel from guessing which asset is for sale.

```
export ASSET_PRICE=$(echo -n "{\"asset_id\":\"asset1\",\"trade_id\":\"109f4b3c50d7b0df729d299bc6f8e9ef9066971f\",\"price\":110}" | base64 | tr -d \\n)
peer chaincode invoke -o localhost:7050 --ordererTLSHostnameOverride orderer.example.com --tls --cafile "${PWD}/organizations/ordererOrganizations/example.com/orderers/orderer.example.com/msp/tlscacerts/tlsca.example.com-cert.pem" -C mychannel -n secured -c '{"function":"AgreeToSell","Args":["asset1"]}' --transient "{\"asset_price\":\"$ASSET_PRICE\"}"
```

We can query the Org1 private data collection to read the agreed to selling price:

```
peer chaincode query -o localhost:7050 --ordererTLSHostnameOverride orderer.example.com --tls --cafile "${PWD}/organizations/ordererOrganizations/example.com/orderers/orderer.example.com/msp/tlscacerts/tlsca.example.com-cert.pem" -C mychannel -n secured -c '{"function":"GetAssetSalesPrice","Args":["asset1"]}'
```

## Agree to buy as Org2

Operate from the Org2 terminal. Run the following command to verify the asset properties before agreeing to buy. The asset properties and salt would be passed out of band, through email or other communication, between the buyer and seller.

```
export ASSET_PROPERTIES=$(echo -n "{\"object_type\":\"asset_properties\",\"asset_id\":\"asset1\",\"color\":\"blue\",\"size\":35,\"salt\":\"a94a8fe5ccb19ba61c4c0873d391e987982fbbd3\"}" | base64 | tr -d \\n)
peer chaincode query -o localhost:7050 --ordererTLSHostnameOverride orderer.example.com --tls --cafile "${PWD}/organizations/ordererOrganizations/example.com/orderers/orderer.example.com/msp/tlscacerts/tlsca.example.com-cert.pem" -C mychannel -n secured -c '{"function":"VerifyAssetProperties","Args":["asset1"]}' --transient "{\"asset_properties\":\"$ASSET_PROPERTIES\"}"
```

Run the following command to agree to buy asset1 for 100 dollars. As of now, Org2 will agree to a different price than Org1. Don't worry, the two organizations will agree to the same price in a future step. However, we we can use this temporary disagreement as a test of what happens if the buyer and the seller agree to a different price. Org2 needs to use the same `trade_id` as Org1.

```
export ASSET_PRICE=$(echo -n "{\"asset_id\":\"asset1\",\"trade_id\":\"109f4b3c50d7b0df729d299bc6f8e9ef9066971f\",\"price\":100}" | base64 | tr -d \\n)
peer chaincode invoke -o localhost:7050 --ordererTLSHostnameOverride orderer.example.com --tls --cafile "${PWD}/organizations/ordererOrganizations/example.com/orderers/orderer.example.com/msp/tlscacerts/tlsca.example.com-cert.pem" -C mychannel -n secured -c '{"function":"AgreeToBuy","Args":["asset1"]}' --transient "{\"asset_price\":\"$ASSET_PRICE\"}"
```

You can read the agreed purchase price from the Org2 implicit data collection:

```
peer chaincode query -o localhost:7050 --ordererTLSHostnameOverride orderer.example.com --tls --cafile "${PWD}/organizations/ordererOrganizations/example.com/orderers/orderer.example.com/msp/tlscacerts/tlsca.example.com-cert.pem" -C mychannel -n secured -c '{"function":"GetAssetBidPrice","Args":["asset1"]}'
```

  ![Org1 and Org2 agree on transfer](./transfer_assets_2.png)  
*Figure 2: After Org1 and Org2 agree to transfer the asset, the price agreed to by each organization is stored in their private data collections. A composite key for the seller and the buyer is used to prevent a collision with the asset details and asset ownership record. The price that is agreed to is only stored on the peers of each organization. However, the hash of both agreements is stored in the channel world state on every peer joined to the channel.*  

## Transfer the asset from Org1 to Org2

After both organizations have agreed to their price, Org1 can attempt to transfer the asset to Org2. The private asset transfer function in the smart contract uses the hash on the ledger to check that both organizations have agreed to the same price. The function will also use the hash of the private asset details to check that the asset that is transferred is the same asset that Org1 owns.

### Transfer the asset as Org1

Operate from the Org1 terminal. The owner of the asset needs to initiate the transfer. Note that the command below uses the `--peerAddresses` flag to target the peers of both Org1 and Org2. Both organizations need to endorse the transfer. _Also note that the asset properties and price are passed in the transfer request as transient properties. These are passed so that the current owner can be sure that the correct asset is transferred for the correct price. These properties will be checked against the on-chain hashes by both endorsers._

```
peer chaincode invoke -o localhost:7050 --ordererTLSHostnameOverride orderer.example.com --tls --cafile "${PWD}/organizations/ordererOrganizations/example.com/orderers/orderer.example.com/msp/tlscacerts/tlsca.example.com-cert.pem" -C mychannel -n secured -c '{"function":"TransferAsset","Args":["asset1","Org2MSP"]}' --transient "{\"asset_properties\":\"$ASSET_PROPERTIES\",\"asset_price\":\"$ASSET_PRICE\"}" --peerAddresses localhost:7051 --tlsRootCertFiles "${PWD}/organizations/peerOrganizations/org1.example.com/peers/peer0.org1.example.com/tls/ca.crt" --peerAddresses localhost:9051 --tlsRootCertFiles "${PWD}/organizations/peerOrganizations/org2.example.com/peers/peer0.org2.example.com/tls/ca.crt"
```

Because the two organizations have not agreed to the same price, the transfer cannot be completed:

```
Error: endorsement failure during invoke. response: status:500 message:"failed transfer verification: hash cf74b8ce092b637bd28f98f7cdd490534c102a0665e7c985d4f2ab9810e30b1c for passed price JSON {\"asset_id\":\"asset1\",\"trade_id\":\"109f4b3c50d7b0df729d299bc6f8e9ef9066971f\",\"price\":110} does not match on-chain hash 09341dbb39e81fb50ccb3a81770254525318f777fad217ae49777487116cceb4, buyer hasn't agreed to the passed trade id and price"
```

As a result, Org1 and Org2 come to a new agreement on the price at which the asset will be purchased. Org1 drops the price of the asset to 100:

```
export ASSET_PRICE=$(echo -n "{\"asset_id\":\"asset1\",\"trade_id\":\"109f4b3c50d7b0df729d299bc6f8e9ef9066971f\",\"price\":100}" | base64 | tr -d \\n)
peer chaincode invoke -o localhost:7050 --ordererTLSHostnameOverride orderer.example.com --tls --cafile "${PWD}/organizations/ordererOrganizations/example.com/orderers/orderer.example.com/msp/tlscacerts/tlsca.example.com-cert.pem" -C mychannel -n secured -c '{"function":"AgreeToSell","Args":["asset1"]}' --transient "{\"asset_price\":\"$ASSET_PRICE\"}"
```

Now that the buyer and seller have agreed to the same price, Org1 can transfer the asset to Org2.

```
peer chaincode invoke -o localhost:7050 --ordererTLSHostnameOverride orderer.example.com --tls --cafile "${PWD}/organizations/ordererOrganizations/example.com/orderers/orderer.example.com/msp/tlscacerts/tlsca.example.com-cert.pem" -C mychannel -n secured -c '{"function":"TransferAsset","Args":["asset1","Org2MSP"]}' --transient "{\"asset_properties\":\"$ASSET_PROPERTIES\",\"asset_price\":\"$ASSET_PRICE\"}" --peerAddresses localhost:7051 --tlsRootCertFiles "${PWD}/organizations/peerOrganizations/org1.example.com/peers/peer0.org1.example.com/tls/ca.crt" --peerAddresses localhost:9051 --tlsRootCertFiles "${PWD}/organizations/peerOrganizations/org2.example.com/peers/peer0.org2.example.com/tls/ca.crt"
```

You can query the asset ownership record to verify that the transfer was successful.

```
peer chaincode query -o localhost:7050 --ordererTLSHostnameOverride orderer.example.com --tls --cafile "${PWD}/organizations/ordererOrganizations/example.com/orderers/orderer.example.com/msp/tlscacerts/tlsca.example.com-cert.pem" -C mychannel -n secured -c '{"function":"ReadAsset","Args":["asset1"]}'
```

The record now lists Org2 as the asset owner:

```
{"object_type":"asset","asset_id":"asset1","owner_org":"Org2MSP","public_description":"This asset is for sale"}
```

  ![Org1 transfers the asset to Org2](./transfer_assets_3.png)  
*Figure 3: After the asset is transferred, the asset details are placed in the Org2 implicit data collection and deleted from the Org1 implicit data collection. As a result, the asset details are now only stored on the Org2 peer. The asset ownership record on the ledger is updated to reflect that the asset is owned by Org1.*

### Update the asset description as Org2

Operate from the Org2 terminal. Now that Org2 owns the asset, we can read the asset details from the Org2 implicit data collection:

```
peer chaincode query -o localhost:7050 --ordererTLSHostnameOverride orderer.example.com --tls --cafile "${PWD}/organizations/ordererOrganizations/example.com/orderers/orderer.example.com/msp/tlscacerts/tlsca.example.com-cert.pem" -C mychannel -n secured -c '{"function":"GetAssetPrivateProperties","Args":["asset1"]}'
```

Org2 can now update the asset public description:

```
peer chaincode invoke -o localhost:7050 --ordererTLSHostnameOverride orderer.example.com --tls --cafile "${PWD}/organizations/ordererOrganizations/example.com/orderers/orderer.example.com/msp/tlscacerts/tlsca.example.com-cert.pem" -C mychannel -n secured -c '{"function":"ChangePublicDescription","Args":["asset1","This asset is not for sale"]}'
```

Query the ledger to verify that the asset is no longer for sale:

```
peer chaincode query -o localhost:7050 --ordererTLSHostnameOverride orderer.example.com --tls --cafile "${PWD}/organizations/ordererOrganizations/example.com/orderers/orderer.example.com/msp/tlscacerts/tlsca.example.com-cert.pem" -C mychannel -n secured -c '{"function":"ReadAsset","Args":["asset1"]}'
```

## Clean up

When you are finished transferring assets, you can bring down the test network. The command will remove all the nodes of the test network, and delete any ledger data that you created:

```
./network.sh down
```<|MERGE_RESOLUTION|>--- conflicted
+++ resolved
@@ -5,10 +5,7 @@
 
 This tutorial will deploy the [secured asset transfer sample](https://github.com/hyperledger/fabric-samples/tree/main/asset-transfer-secured-agreement/chaincode-go) to demonstrate how to transfer a private asset between two organizations without publicly sharing data. You should have completed the task
 [Install Samples, Binaries, and Docker Images](../install.html#install-samples-binaries-and-docker-images).
-<<<<<<< HEAD
-=======
-
->>>>>>> 0396bf92
+
 
 ## Scenario requirements
 
@@ -94,11 +91,7 @@
 
 You can use the test network script to deploy the secured asset transfer smart contract to the channel. Run the following command to deploy the smart contract to `mychannel`:
 ```
-<<<<<<< HEAD
-./network.sh deployCC -ccn secured -ccp ../asset-transfer-secured-agreement/chaincode-go/ -ccl -go -ccep "OR('Org1MSP.peer','Org2MSP.peer')"
-=======
 ./network.sh deployCC -ccn secured -ccp ../asset-transfer-secured-agreement/chaincode-go/ -ccl go -ccep "OR('Org1MSP.peer','Org2MSP.peer')"
->>>>>>> 0396bf92
 ```
 
 Note that we are using the `-ccep` flag to deploy the smart contract with an endorsement policy of `"OR('Org1MSP.peer','Org2MSP.peer')"`. This allows either organization to create an asset without receiving an endorsement from the other organization.
