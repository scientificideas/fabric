Setting up the development environment
--------------------------------------

Prerequisites
~~~~~~~~~~~~~

<<<<<<< HEAD
-  `Git client <https://git-scm.com/downloads>`__
-  `Go <https://golang.org/dl/>`__ version 1.15.x
-  `Docker <https://docs.docker.com/get-docker/>`__ version 18.03 or later
=======
In addition to the standard :doc:`../prereqs` for Fabric, the following prerequisites are also required:

>>>>>>> 0396bf92
-  (macOS) `Xcode Command Line Tools <https://developer.apple.com/downloads/>`__
-  (All platforms) `SoftHSM <https://github.com/opendnssec/SoftHSMv2>`__ use version 2.5 as 2.6 is not operable in this environment
-  (All platforms) `jq <https://stedolan.github.io/jq/download/>`__

For Linux platforms, including WSL2 on Windows, also required are various build tools such as gnu-make and 
C compiler. On ubuntu and it's derivatives you can install the required toolset by using the command 
``sudo apt install build-essential``. Other distributions may already have the appropriate tools installed
or provide a convenient way to install the various build tools.

Steps
~~~~~

Installing SoftHSM
^^^^^^^^^^^^^^^^^^
Ensure you install ``2.5`` of softhsm, if you are using a distribution package manager such as ``apt`` on ubuntu
or Homebrew on Mac OS, make sure that it offers this version otherwise you will need to install from source. Version 2.6
of SoftHSM is known to have problems. Older versions than 2.5 may work however.

When installing SoftHSM, you should note the path where the shared library ``libsofthsm2.so`` is installed
you may need to have to provide this later in an environment variable to get the PKCS11 tests to pass.

Install the Prerequisites using Homebrew on MacOS
^^^^^^^^^^^^^^^^^^^^^^^^^^^^^^^^^^^^^^^^^^^^^^^^^

For macOS, `Homebrew <https://brew.sh>`__ can be used to manage the
development prereqs (assuming that you would like to install the latest versions).
The Xcode command line tools will be installed as part of the Homebrew installation.

Once Homebrew is ready, installing the necessary prerequisites is very easy, for example:

::

    brew install git jq
    brew install --cask docker

Go and SoftHSM are also available from Homebrew, but make sure you install the appropriate versions

Docker Desktop must be launched to complete the installation, so be sure to open
the application after installing it:

::

    open /Applications/Docker.app

Developing on Windows
~~~~~~~~~~~~~~~~~~~~~

It is recommended that all development be done within your WSL2 Linux distribution.

Clone the Hyperledger Fabric source
^^^^^^^^^^^^^^^^^^^^^^^^^^^^^^^^^^^

First navigate to https://github.com/hyperledger/fabric and fork the fabric
repository using the fork button in the top-right corner. After forking, clone
the repository.

::

    mkdir -p github.com/<your_github_userid>
    cd github.com/<your_github_userid>
    git clone https://github.com/<your_github_userid>/fabric


Configure SoftHSM
^^^^^^^^^^^^^^^^^

A PKCS #11 cryptographic token implementation is required to run the unit
tests. The PKCS #11 API is used by the bccsp component of Fabric to interact
with hardware security modules (HSMs) that store cryptographic information and
perform cryptographic computations.  For test environments, SoftHSM can be used
to satisfy this requirement.

SoftHSM generally requires additional configuration before it can be used. For
example, the default configuration will attempt to store token data in a system
directory that unprivileged users are unable to write to.

SoftHSM configuration typically involves copying ``/etc/softhsm/softhsm2.conf``
(or ``/usr/local/etc/softhsm/softhsm2.conf`` for macOS) to
``$HOME/.config/softhsm2/softhsm2.conf`` and changing ``directories.tokendir``
to an appropriate location. Please see the man page for ``softhsm2.conf`` for
details.

After SoftHSM has been configured, the following command can be used to
initialize the token required by the unit tests:

::

    softhsm2-util --init-token --slot 0 --label ForFabric --so-pin 1234 --pin 98765432

If tests are unable to locate the libsofthsm2.so library in your environment,
specify the library path, the PIN, and the label of your token in the
appropriate environment variables. For example, on macOS, depending on where the
library has been installed:

::

    export PKCS11_LIB="/usr/local/Cellar/softhsm/2.6.1/lib/softhsm/libsofthsm2.so"
    export PKCS11_PIN=98765432
    export PKCS11_LABEL="ForFabric"

If you installed SoftHSM on ubuntu from source then the environment variables may look like

::

    export PKCS11_LIB="/usr/local/lib/softhsm/libsofthsm2.so"
    export PKCS11_PIN=98765432
    export PKCS11_LABEL="ForFabric"


The tests don't always clean up after themselves and, over time, this causes
the PKCS #11 tests to take a long time to run. The easiest way to recover from
this is to delete and recreate the token.

::

    softhsm2-util --delete-token --token ForFabric
    softhsm2-util --init-token --slot 0 --label ForFabric --so-pin 1234 --pin 98765432

Debugging with ``pkcs11-spy``
^^^^^^^^^^^^^^^^^^^^^^^^^^^^^

The `OpenSC Project <https://github.com/OpenSC/OpenSC>`__ provides a shared
library called ``pkcs11-spy`` that logs all interactions between an application
and a PKCS #11 module. This library can be very useful when troubleshooting
interactions with a cryptographic token device or service.

Once the library has been installed, configure Fabric to use ``pkcs11-spy`` as
the PKCS #11 library and set the ``PKCS11SPY`` environment variable to the real
library. For example:

::

    export PKCS11SPY="/usr/lib/softhsm/libsofthsm2.so"
    export PKCS11_LIB="/usr/lib/x86_64-linux-gnu/pkcs11/pkcs11-spy.so"


Install the development tools
^^^^^^^^^^^^^^^^^^^^^^^^^^^^^

Once the repository is cloned, you can use ``make`` to install some of the
tools used in the development environment. By default, these tools will be
installed into ``$HOME/go/bin``. Please be sure your ``PATH`` includes that
directory.

::

    make gotools

After installing the tools, the build environment can be verified by running a
few commands.

::

    make basic-checks integration-test-prereqs
    ginkgo -r ./integration/nwo

If those commands completely successfully, you're ready to Go!

<<<<<<< HEAD
If you plan to use the Hyperledger Fabric application SDKs then be sure to check out their prerequisites in the Node.js SDK `README <https://github.com/hyperledger/fabric-sdk-node#build-and-test>`__, Java SDK `README <https://github.com/hyperledger/fabric-gateway-java/blob/master/README.md>`__, and Go SDK `README <https://github.com/hyperledger/fabric-sdk-go/blob/main/README.md>`__.
=======
If you plan to use the Hyperledger Fabric application SDKs then be sure to check out their prerequisites in the Node.js SDK `README <https://github.com/hyperledger/fabric-sdk-node#build-and-test>`__, Java SDK `README <https://github.com/hyperledger/fabric-gateway-java/blob/main/README.md>`__, and Go SDK `README <https://github.com/hyperledger/fabric-sdk-go/blob/main/README.md>`__.
>>>>>>> 0396bf92

.. Licensed under Creative Commons Attribution 4.0 International License
   https://creativecommons.org/licenses/by/4.0/<|MERGE_RESOLUTION|>--- conflicted
+++ resolved
@@ -4,14 +4,8 @@
 Prerequisites
 ~~~~~~~~~~~~~
 
-<<<<<<< HEAD
--  `Git client <https://git-scm.com/downloads>`__
--  `Go <https://golang.org/dl/>`__ version 1.15.x
--  `Docker <https://docs.docker.com/get-docker/>`__ version 18.03 or later
-=======
 In addition to the standard :doc:`../prereqs` for Fabric, the following prerequisites are also required:
 
->>>>>>> 0396bf92
 -  (macOS) `Xcode Command Line Tools <https://developer.apple.com/downloads/>`__
 -  (All platforms) `SoftHSM <https://github.com/opendnssec/SoftHSMv2>`__ use version 2.5 as 2.6 is not operable in this environment
 -  (All platforms) `jq <https://stedolan.github.io/jq/download/>`__
@@ -170,11 +164,7 @@
 
 If those commands completely successfully, you're ready to Go!
 
-<<<<<<< HEAD
-If you plan to use the Hyperledger Fabric application SDKs then be sure to check out their prerequisites in the Node.js SDK `README <https://github.com/hyperledger/fabric-sdk-node#build-and-test>`__, Java SDK `README <https://github.com/hyperledger/fabric-gateway-java/blob/master/README.md>`__, and Go SDK `README <https://github.com/hyperledger/fabric-sdk-go/blob/main/README.md>`__.
-=======
 If you plan to use the Hyperledger Fabric application SDKs then be sure to check out their prerequisites in the Node.js SDK `README <https://github.com/hyperledger/fabric-sdk-node#build-and-test>`__, Java SDK `README <https://github.com/hyperledger/fabric-gateway-java/blob/main/README.md>`__, and Go SDK `README <https://github.com/hyperledger/fabric-sdk-go/blob/main/README.md>`__.
->>>>>>> 0396bf92
 
 .. Licensed under Creative Commons Attribution 4.0 International License
    https://creativecommons.org/licenses/by/4.0/