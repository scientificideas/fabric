--- conflicted
+++ resolved
@@ -140,7 +140,6 @@
 	return joinBlockFileRepo, nil
 }
 
-// Initialize consenter's channels
 func (r *Registrar) Initialize(consenters map[string]consensus.Consenter) {
 	r.init(consenters)
 
@@ -1132,31 +1131,6 @@
 	r.channelParticipationMetrics.reportStatus(channelID, status)
 }
 
-<<<<<<< HEAD
-func (r *Registrar) ApplyFilters(channel string, env *cb.Envelope) error {
-	r.lock.RLock()
-	cs, exists := r.chains[channel]
-	r.lock.RUnlock()
-
-	if !exists {
-		// This is for the system channel
-		return msgprocessor.CreateSystemChannelFilters(r.config, r, r.systemChannel, r.systemChannel.MetadataValidator).Apply(env)
-	}
-
-	return msgprocessor.CreateStandardChannelFilters(cs, r.config).Apply(env)
-}
-
-func (r *Registrar) ProposeConfigUpdate(channel string, configtx *cb.Envelope) (*cb.ConfigEnvelope, error) {
-	r.lock.RLock()
-	cs, exists := r.chains[channel]
-	r.lock.RUnlock()
-
-	if !exists {
-		return nil, errors.Errorf("channel %s doesn't exist", channel)
-	}
-
-	return cs.ProposeConfigUpdate(configtx)
-=======
 func channelNameFromConfigTx(configtx *cb.Envelope) (string, error) {
 	payload, err := protoutil.UnmarshalPayload(configtx.Payload)
 	if err != nil {
@@ -1173,5 +1147,4 @@
 	}
 
 	return chdr.ChannelId, nil
->>>>>>> 7cc33bbe
 }