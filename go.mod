--- conflicted
+++ resolved
@@ -50,12 +50,7 @@
 
 require (
 	github.com/hyperledger/fabric-chaincode-go v0.0.0-20220920210243-7bc6fa0dd58b
-<<<<<<< HEAD
-	go.uber.org/atomic v1.7.0
-	google.golang.org/protobuf v1.28.1
-=======
 	google.golang.org/protobuf v1.30.0
->>>>>>> 47f7f95a
 )
 
 require (
@@ -111,16 +106,6 @@
 	github.com/stretchr/objx v0.5.0 // indirect
 	github.com/subosito/gotenv v1.2.0 // indirect
 	go.etcd.io/etcd/pkg/v3 v3.5.9 // indirect
-<<<<<<< HEAD
-	go.opencensus.io v0.22.4 // indirect
-	go.uber.org/multierr v1.6.0 // indirect
-	golang.org/x/mod v0.6.0-dev.0.20220419223038-86c51ed26bb4 // indirect
-	golang.org/x/net v0.7.0 // indirect
-	golang.org/x/sync v0.0.0-20220722155255-886fb9371eb4 // indirect
-	golang.org/x/sys v0.5.0 // indirect
-	golang.org/x/text v0.7.0 // indirect
-	google.golang.org/genproto v0.0.0-20230110181048-76db0878b65f // indirect
-=======
 	go.uber.org/atomic v1.7.0 // indirect
 	go.uber.org/goleak v1.1.12 // indirect
 	go.uber.org/multierr v1.6.0 // indirect
@@ -129,7 +114,6 @@
 	golang.org/x/sys v0.13.0 // indirect
 	golang.org/x/text v0.9.0 // indirect
 	google.golang.org/genproto v0.0.0-20230410155749-daa745c078e1 // indirect
->>>>>>> 47f7f95a
 	gopkg.in/ini.v1 v1.51.0 // indirect
 	gopkg.in/yaml.v3 v3.0.1 // indirect
 )
