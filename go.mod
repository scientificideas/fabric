--- conflicted
+++ resolved
@@ -115,25 +115,16 @@
 	github.com/stretchr/objx v0.5.0 // indirect
 	github.com/subosito/gotenv v1.2.0 // indirect
 	go.etcd.io/etcd/pkg/v3 v3.5.9 // indirect
-<<<<<<< HEAD
-	go.uber.org/goleak v1.1.12 // indirect
-	go.uber.org/multierr v1.6.0 // indirect
-	golang.org/x/mod v0.14.0 // indirect
-	golang.org/x/net v0.20.0 // indirect
-	golang.org/x/sync v0.4.0 // indirect
-	golang.org/x/sys v0.16.0 // indirect
-=======
 	go.uber.org/multierr v1.11.0 // indirect
 	golang.org/x/mod v0.15.0 // indirect
 	golang.org/x/net v0.20.0 // indirect
 	golang.org/x/sync v0.6.0 // indirect
 	golang.org/x/sys v0.17.0 // indirect
->>>>>>> 5d37271c
 	golang.org/x/text v0.14.0 // indirect
 	google.golang.org/genproto/googleapis/rpc v0.0.0-20231106174013-bbf56f31fb17 // indirect
 	gopkg.in/ini.v1 v1.51.0 // indirect
 	gopkg.in/yaml.v3 v3.0.1 // indirect
-<<<<<<< HEAD
+	rsc.io/tmplfunc v0.0.3 // indirect
 )
 
 replace (
@@ -142,7 +133,4 @@
 	//github.com/hyperledger/fabric => ./
 	github.com/hyperledger/fabric-config => github.com/scientificideas/fabric-config v0.1.1-0.20220421194734-201061bc5f26
 	github.com/hyperledger/fabric-protos-go => github.com/scientificideas/fabric-protos-go v0.0.0-20221126151030-78861c4f6e73
-=======
-	rsc.io/tmplfunc v0.0.3 // indirect
->>>>>>> 5d37271c
 )