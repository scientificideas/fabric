module github.com/hyperledger/fabric

go 1.20

require (
	code.cloudfoundry.org/clock v1.0.0
	github.com/IBM/idemix v0.0.0-20220112103229-701e7610d405
	github.com/Knetic/govaluate v3.0.1-0.20171022003610-9aa49832a739+incompatible
	github.com/Shopify/sarama v1.20.1
	github.com/SmartBFT-Go/consensus v0.0.0-20230508115939-c2d803ba5515
	github.com/VictoriaMetrics/fastcache v1.9.0
	github.com/bits-and-blooms/bitset v1.2.1
	github.com/cheggaaa/pb v1.0.29
	github.com/davecgh/go-spew v1.1.1
	github.com/fsouza/go-dockerclient v1.10.0
	github.com/go-kit/kit v0.10.0
	github.com/golang/protobuf v1.5.3
	github.com/gorilla/handlers v1.5.1
	github.com/gorilla/mux v1.8.0
	github.com/grpc-ecosystem/go-grpc-middleware v1.3.0
	github.com/hashicorp/go-version v1.4.0
	github.com/hyperledger/fabric-config v0.1.0
	github.com/hyperledger/fabric-lib-go v1.0.0
	github.com/hyperledger/fabric-protos-go v0.2.0
	github.com/kr/pretty v0.3.1
	github.com/miekg/pkcs11 v1.1.1
	github.com/mitchellh/mapstructure v1.4.3
	github.com/onsi/ginkgo/v2 v2.1.3
	github.com/onsi/gomega v1.19.0
	github.com/pkg/errors v0.9.1
	github.com/prometheus/client_golang v1.11.1
	github.com/rcrowley/go-metrics v0.0.0-20201227073835-cf1acfcdf475
	github.com/spf13/cobra v1.1.3
	github.com/spf13/pflag v1.0.5
	github.com/spf13/viper v1.7.0
	github.com/stretchr/testify v1.8.4 // includes ErrorContains
	github.com/sykesm/zap-logfmt v0.0.4
	github.com/syndtr/goleveldb v1.0.1-0.20210305035536-64b5b1c73954
	github.com/tedsuo/ifrit v0.0.0-20220120221754-dd274de71113
	go.etcd.io/etcd/client/pkg/v3 v3.5.9
	go.etcd.io/etcd/raft/v3 v3.5.9
	go.etcd.io/etcd/server/v3 v3.5.9
	go.uber.org/zap v1.19.0
	golang.org/x/crypto v0.18.0
	golang.org/x/tools v0.14.0
	google.golang.org/grpc v1.56.3
	gopkg.in/alecthomas/kingpin.v2 v2.2.6
	gopkg.in/yaml.v2 v2.4.0
)

require (
	github.com/hyperledger/fabric-chaincode-go v0.0.0-20220920210243-7bc6fa0dd58b
<<<<<<< HEAD
	go.uber.org/atomic v1.7.0
	google.golang.org/protobuf v1.30.0
=======
	google.golang.org/protobuf v1.31.0
>>>>>>> 74ec05de
)

require (
	github.com/Azure/go-ansiterm v0.0.0-20210617225240-d185dfc1b5a1 // indirect
	github.com/DataDog/zstd v1.4.5 // indirect
	github.com/IBM/mathlib v0.0.0-20220112091634-0a7378db6912 // indirect
	github.com/Microsoft/go-winio v0.6.1 // indirect
	github.com/alecthomas/template v0.0.0-20190718012654-fb15b899a751 // indirect
	github.com/alecthomas/units v0.0.0-20210912230133-d1bdfacee922 // indirect
	github.com/beorn7/perks v1.0.1 // indirect
	github.com/cespare/xxhash/v2 v2.2.0 // indirect
	github.com/consensys/gnark-crypto v0.6.0 // indirect
	github.com/containerd/containerd v1.6.18 // indirect
	github.com/docker/docker v24.0.7+incompatible // indirect
	github.com/docker/go-connections v0.4.0 // indirect
	github.com/docker/go-units v0.5.0 // indirect
	github.com/dustin/go-humanize v1.0.0 // indirect
	github.com/eapache/go-resiliency v1.2.0 // indirect
	github.com/eapache/go-xerial-snappy v0.0.0-20180814174437-776d5712da21 // indirect
	github.com/eapache/queue v1.1.0 // indirect
	github.com/felixge/httpsnoop v1.0.1 // indirect
	github.com/frankban/quicktest v1.14.5 // indirect
	github.com/fsnotify/fsnotify v1.4.9 // indirect
	github.com/go-logfmt/logfmt v0.5.1 // indirect
	github.com/gogo/protobuf v1.3.2 // indirect
	github.com/golang/snappy v0.0.4 // indirect
	github.com/hashicorp/hcl v1.0.0 // indirect
	github.com/hyperledger/fabric-amcl v0.0.0-20210603140002-2670f91851c8 // indirect
	github.com/inconshreveable/mousetrap v1.0.0 // indirect
	github.com/klauspost/compress v1.13.6 // indirect
	github.com/kr/text v0.2.0 // indirect
	github.com/magiconair/properties v1.8.1 // indirect
	github.com/mattn/go-runewidth v0.0.4 // indirect
	github.com/matttproud/golang_protobuf_extensions v1.0.4 // indirect
	github.com/mmcloughlin/addchain v0.4.0 // indirect
	github.com/moby/patternmatcher v0.6.0 // indirect
	github.com/moby/sys/sequential v0.5.0 // indirect
	github.com/moby/term v0.0.0-20210619224110-3f7ff695adc6 // indirect
	github.com/morikuni/aec v1.0.0 // indirect
	github.com/opencontainers/go-digest v1.0.0 // indirect
	github.com/opencontainers/image-spec v1.0.3-0.20211202183452-c5a74bcca799 // indirect
	github.com/opencontainers/runc v1.1.12 // indirect
	github.com/pelletier/go-toml v1.9.5 // indirect
	github.com/pierrec/lz4 v2.6.0+incompatible // indirect
	github.com/pmezard/go-difflib v1.0.0 // indirect
	github.com/prometheus/client_model v0.3.0 // indirect
	github.com/prometheus/common v0.32.1 // indirect
	github.com/prometheus/procfs v0.8.0 // indirect
	github.com/rogpeppe/go-internal v1.9.0 // indirect
	github.com/sirupsen/logrus v1.9.3 // indirect
	github.com/spf13/afero v1.3.1 // indirect
	github.com/spf13/cast v1.3.1 // indirect
	github.com/spf13/jwalterweatherman v1.1.0 // indirect
	github.com/stretchr/objx v0.5.0 // indirect
	github.com/subosito/gotenv v1.2.0 // indirect
	go.etcd.io/etcd/pkg/v3 v3.5.9 // indirect
	go.uber.org/goleak v1.1.12 // indirect
	go.uber.org/multierr v1.6.0 // indirect
<<<<<<< HEAD
	golang.org/x/mod v0.8.0 // indirect
	golang.org/x/net v0.9.0 // indirect
	golang.org/x/sync v0.1.0 // indirect
	golang.org/x/sys v0.13.0 // indirect
	golang.org/x/text v0.9.0 // indirect
=======
	golang.org/x/mod v0.14.0 // indirect
	golang.org/x/net v0.20.0 // indirect
	golang.org/x/sys v0.16.0 // indirect
	golang.org/x/text v0.14.0 // indirect
>>>>>>> 74ec05de
	google.golang.org/genproto v0.0.0-20230410155749-daa745c078e1 // indirect
	gopkg.in/ini.v1 v1.51.0 // indirect
	gopkg.in/yaml.v3 v3.0.1 // indirect
)

replace (
	github.com/SmartBFT-Go/consensus => github.com/scientificideas/consensus v0.0.0-20230802072420-e9c3857fd5d6
	// develop
	//github.com/hyperledger/fabric => ./
	github.com/hyperledger/fabric-config => github.com/scientificideas/fabric-config v0.1.1-0.20220421194734-201061bc5f26
	github.com/hyperledger/fabric-protos-go => github.com/scientificideas/fabric-protos-go v0.0.0-20221126151030-78861c4f6e73
)<|MERGE_RESOLUTION|>--- conflicted
+++ resolved
@@ -50,12 +50,8 @@
 
 require (
 	github.com/hyperledger/fabric-chaincode-go v0.0.0-20220920210243-7bc6fa0dd58b
-<<<<<<< HEAD
 	go.uber.org/atomic v1.7.0
-	google.golang.org/protobuf v1.30.0
-=======
 	google.golang.org/protobuf v1.31.0
->>>>>>> 74ec05de
 )
 
 require (
@@ -114,18 +110,11 @@
 	go.etcd.io/etcd/pkg/v3 v3.5.9 // indirect
 	go.uber.org/goleak v1.1.12 // indirect
 	go.uber.org/multierr v1.6.0 // indirect
-<<<<<<< HEAD
-	golang.org/x/mod v0.8.0 // indirect
-	golang.org/x/net v0.9.0 // indirect
-	golang.org/x/sync v0.1.0 // indirect
-	golang.org/x/sys v0.13.0 // indirect
-	golang.org/x/text v0.9.0 // indirect
-=======
 	golang.org/x/mod v0.14.0 // indirect
 	golang.org/x/net v0.20.0 // indirect
+	golang.org/x/sync v0.4.0 // indirect
 	golang.org/x/sys v0.16.0 // indirect
 	golang.org/x/text v0.14.0 // indirect
->>>>>>> 74ec05de
 	google.golang.org/genproto v0.0.0-20230410155749-daa745c078e1 // indirect
 	gopkg.in/ini.v1 v1.51.0 // indirect
 	gopkg.in/yaml.v3 v3.0.1 // indirect
