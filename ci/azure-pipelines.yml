--- conflicted
+++ resolved
@@ -5,17 +5,13 @@
 name: $(SourceBranchName)-$(Date:yyyyMMdd)$(Rev:.rrr)
 trigger: none
 pr:
-- main
+- master
 - release-2.*
 
 variables:
   GOPATH: $(Agent.BuildDirectory)/go
   PATH: $(Agent.BuildDirectory)/go/bin:/bin:/usr/bin:/sbin:/usr/sbin:/usr/local/bin:/usr/local/sbin
-<<<<<<< HEAD
-  GOVER: 1.16.7
-=======
   GOVER: 1.17.5
->>>>>>> 0396bf92
 
 stages:
   - stage: VerifyBuild
