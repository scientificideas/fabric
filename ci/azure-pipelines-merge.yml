# Copyright the Hyperledger Fabric contributors. All rights reserved.
#
# SPDX-License-Identifier: Apache-2.0

name: $(SourceBranchName)-$(Date:yyyyMMdd)$(Rev:.rrr)
trigger:
- main
- release-2.*
pr: none

variables:
  GOPATH: $(Agent.BuildDirectory)/go
  PATH: $(Agent.BuildDirectory)/go/bin:/usr/local/go/bin:/bin:/usr/bin:/sbin:/usr/sbin:/usr/local/bin:/usr/local/sbin
<<<<<<< HEAD
  GOVER: 1.16.7
=======
  GOVER: 1.17.5
>>>>>>> 0396bf92

jobs:
  - job: UnitTests
    pool:
      vmImage: ubuntu-20.04
    steps:
      - template: install_deps.yml
      - checkout: self
        path: 'go/src/github.com/hyperledger/fabric'
        displayName: Checkout Fabric Code
      - script: ./ci/scripts/setup_hsm.sh
        displayName: Install SoftHSM
      - script: make unit-test
        displayName: Run Unit Tests<|MERGE_RESOLUTION|>--- conflicted
+++ resolved
@@ -4,18 +4,14 @@
 
 name: $(SourceBranchName)-$(Date:yyyyMMdd)$(Rev:.rrr)
 trigger:
-- main
+- master
 - release-2.*
 pr: none
 
 variables:
   GOPATH: $(Agent.BuildDirectory)/go
   PATH: $(Agent.BuildDirectory)/go/bin:/usr/local/go/bin:/bin:/usr/bin:/sbin:/usr/sbin:/usr/local/bin:/usr/local/sbin
-<<<<<<< HEAD
-  GOVER: 1.16.7
-=======
   GOVER: 1.17.5
->>>>>>> 0396bf92
 
 jobs:
   - job: UnitTests
