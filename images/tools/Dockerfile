# Copyright IBM Corp. All Rights Reserved.
#
# SPDX-License-Identifier: Apache-2.0

ARG GO_VER
ARG ALPINE_VER
FROM golang:${GO_VER}-alpine${ALPINE_VER} as golang

RUN apk add --no-cache \
	bash \
	gcc \
	git \
	make \
	musl-dev;

ADD . $GOPATH/src/github.com/hyperledger/fabric
WORKDIR $GOPATH/src/github.com/hyperledger/fabric

FROM golang as tools
<<<<<<< HEAD
RUN make configtxgen configtxlator cryptogen peer discover idemixgen osnadmin
=======
ARG GO_TAGS
RUN make configtxgen configtxlator cryptogen peer discover osnadmin idemixgen GO_TAGS=${GO_TAGS}
>>>>>>> 7cc33bbe

FROM golang:${GO_VER}-alpine
# git is required to support `go list -m`
RUN apk add --no-cache \
	bash \
	git \
	jq \
	tzdata;
ENV FABRIC_CFG_PATH /etc/hyperledger/fabric
VOLUME /etc/hyperledger/fabric
COPY --from=tools /go/src/github.com/hyperledger/fabric/build/bin /usr/local/bin
COPY --from=tools /go/src/github.com/hyperledger/fabric/sampleconfig ${FABRIC_CFG_PATH}<|MERGE_RESOLUTION|>--- conflicted
+++ resolved
@@ -17,12 +17,8 @@
 WORKDIR $GOPATH/src/github.com/hyperledger/fabric
 
 FROM golang as tools
-<<<<<<< HEAD
-RUN make configtxgen configtxlator cryptogen peer discover idemixgen osnadmin
-=======
 ARG GO_TAGS
 RUN make configtxgen configtxlator cryptogen peer discover osnadmin idemixgen GO_TAGS=${GO_TAGS}
->>>>>>> 7cc33bbe
 
 FROM golang:${GO_VER}-alpine
 # git is required to support `go list -m`
