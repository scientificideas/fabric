--- conflicted
+++ resolved
@@ -51,34 +51,13 @@
 FROM ubuntu:${UBUNTU_VER}
 
 ARG FABRIC_VER
-<<<<<<< HEAD
-ENV FABRIC_VER ${FABRIC_VER}
-
-# Disable cgo when building in the container.  This will create a static binary, which can be
-# copied and run in the base alpine container without the libc/musl runtime.
-ENV CGO_ENABLED 0
-
-RUN make tools GO_TAGS=${GO_TAGS}
-
-FROM golang:${GO_VER}-alpine${ALPINE_VER}
-# git is required to support `go list -m`
-RUN apk add --no-cache \
-	bash \
-	git \
-	jq \
-	tzdata \
-	softhsm;
-ENV FABRIC_CFG_PATH /etc/hyperledger/fabric
-VOLUME /etc/hyperledger/fabric
-COPY --from=tools /go/src/github.com/hyperledger/fabric/build/bin /usr/local/bin
-COPY --from=tools /go/src/github.com/hyperledger/fabric/sampleconfig ${FABRIC_CFG_PATH}
-=======
 
 RUN apt update && apt install -y \
     bash \
     curl \
     jq \
-    tzdata
+    tzdata \
+	softhsm
 
 # set up nsswitch.conf for Go's "netgo" implementation
 # - https://github.com/golang/go/blob/go1.9.1/src/net/conf.go#L194-L275
@@ -92,5 +71,4 @@
 COPY    --from=builder  build/bin       /usr/local/bin
 
 VOLUME  /etc/hyperledger/fabric
-VOLUME  /var/hyperledger
->>>>>>> 195911e6
+VOLUME  /var/hyperledger